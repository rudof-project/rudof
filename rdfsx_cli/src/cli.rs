--- conflicted
+++ resolved
@@ -143,7 +143,6 @@
         endpoint: Option<String>,
 
         #[arg(
-<<<<<<< HEAD
             long = "max-steps",
             value_name = "max steps to run",
             default_value_t = 100
@@ -161,8 +160,6 @@
         mode: Mode,
 
         #[arg(
-=======
->>>>>>> 5b7b0819
             short = 'o',
             long = "output-file",
             value_name = "Output file name, default = terminal"
