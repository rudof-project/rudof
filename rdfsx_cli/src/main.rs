--- conflicted
+++ resolved
@@ -98,11 +98,8 @@
             shape,
             shapemap,
             shapemap_format,
-<<<<<<< HEAD
             max_steps,
             mode,
-=======
->>>>>>> 5b7b0819
             output,
         }) => match validation_mode {
             ValidationMode::ShEx => run_validate_shex(
