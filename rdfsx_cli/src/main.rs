--- conflicted
+++ resolved
@@ -410,7 +410,7 @@
     _debug: u8,
     output: &Option<PathBuf>,
 ) -> Result<()> {
-    let mut writer = get_writer(output)?;
+    let (mut writer, _color) = get_writer(output)?;
     if let Some(data) = data {
         let validator = match GraphValidator::new(
             data,
@@ -428,15 +428,6 @@
             Ok(validator) => validator,
             Err(_) => bail!("Error during the creation of the Graph"),
         };
-<<<<<<< HEAD
-        store.bulk_loader().load_from_read(parser, fp)?;
-        let (mut writer, _color) = get_writer(output)?;
-        let validate = validate(&store, shacl_schema);
-        match validate {
-            Ok(result) => writeln!(writer, "Result:\n{}", result)?,
-            Err(err) => bail!("{err}"),
-        }
-=======
         let result = match shacl_validation::validate::Validator::validate(
             &validator,
             shapes_path,
@@ -477,7 +468,6 @@
             Err(_) => bail!("Error validating the graph"),
         };
         writeln!(writer, "Result:\n{}", result)?;
->>>>>>> 7150ddf8
         Ok(())
     } else {
         bail!("Please provide either a local data source or an endpoint")
