--- conflicted
+++ resolved
@@ -57,36 +57,14 @@
     }
 
     fn term_to_shape_label(term: &RDF::Term) -> Result<ShapeExprLabel> {
-<<<<<<< HEAD
         let object = term.clone().into();
         match object {
             Object::Iri(iri) => Ok(ShapeExprLabel::iri(iri)),
             Object::BlankNode(bnode) => Ok(ShapeExprLabel::bnode(BNode::new(bnode.as_str()))),
-            Object::Literal(lit) => Err(ShExRError::ShapeExprLabelLiteral { lit }),
-=======
-        if term.is_literal() {
-            return Err(ShExRError::ShapeExprLabelLiteral {
-                term: term.to_string(),
-            });
->>>>>>> e783692a
+            Object::Literal(lit) => Err(ShExRError::ShapeExprLabelLiteral {
+                term: lit.to_string(),
+            }),
         }
-
-        let iri: Option<RDF::IRI> = term.clone().try_into().ok();
-        let bnode: Option<RDF::BNode> = term.clone().try_into().ok();
-
-        let shape_expression_label = match (iri, bnode) {
-            (Some(iri), _) => {
-                let iri_string = iri.as_str();
-                ShapeExprLabel::iri(iri!(iri_string))
-            }
-            (_, Some(bnode)) => {
-                let bnode = BNode::new(bnode.id());
-                ShapeExprLabel::bnode(bnode)
-            }
-            _ => unreachable!(),
-        };
-
-        Ok(shape_expression_label)
     }
 
     fn shape_decl() -> impl RDFNodeParse<RDF, Output = ShapeDecl> {
