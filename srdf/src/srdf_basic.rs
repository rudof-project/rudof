--- conflicted
+++ resolved
@@ -13,6 +13,8 @@
 use prefixmap::PrefixMapError;
 use rust_decimal::Decimal;
 
+use crate::Object;
+
 pub trait Rdf {
     type Subject: Subject
         + From<Self::IRI>
@@ -79,7 +81,6 @@
     //     Self::literal_as_string(&literal)
     // }
 
-<<<<<<< HEAD
     // TODO: this is removable
     // fn term_as_object(term: &Self::Term) -> Object;
 
@@ -87,26 +88,13 @@
     // fn object_as_term(obj: &Object) -> Self::Term;
 
     // TODO: this is removable
-=======
-    // // TODO: this is removable
-    // fn term_as_object(term: &Self::Term) -> Object;
-
-    // // TODO: this is removable
-    // fn object_as_term(obj: &Object) -> Self::Term;
-
-    // // TODO: this is removable
->>>>>>> e783692a
     // fn object_as_subject(obj: &Object) -> Option<Self::Subject> {
     //     let term = Self::object_as_term(obj);
     //     let subject = term.try_into().ok()?;
     //     Some(subject)
     // }
 
-<<<<<<< HEAD
-    // TODO: this is removable
-=======
-    // // TODO: this is removable
->>>>>>> e783692a
+    // TODO: this is removable
     // fn subject_as_object(subject: &Self::Subject) -> Object {
     //     let term = subject.clone().into();
     //     Self::term_as_object(&term)
