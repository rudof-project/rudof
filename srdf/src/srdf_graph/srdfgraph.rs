--- conflicted
+++ resolved
@@ -1,15 +1,10 @@
 use crate::async_srdf::AsyncSRDF;
-use crate::{FocusRDF, Query, RDFFormat, Rdf, SRDFBuilder, RDF_TYPE_STR};
+use crate::{FocusRDF, Query, RDFFormat, RDFNode, Rdf, SRDFBuilder, RDF_TYPE_STR};
 use async_trait::async_trait;
 use colored::*;
 use iri_s::IriS;
-<<<<<<< HEAD
 use tracing::debug;
 // use log::debug;
-use crate::async_srdf::AsyncSRDF;
-use crate::{FocusRDF, Query, RDFFormat, Rdf, SRDFBuilder, RDF_TYPE_STR};
-=======
->>>>>>> e783692a
 use oxrdfio::{RdfFormat, RdfSerializer};
 use oxrdfxml::RdfXmlParser;
 use std::collections::hash_map::Entry;
@@ -18,7 +13,6 @@
 use std::io::{self, BufReader, Write};
 use std::path::{Path, PathBuf};
 use std::str::FromStr;
-use tracing::debug;
 
 use crate::srdfgraph_error::SRDFGraphError;
 use oxrdf::{
@@ -275,17 +269,6 @@
     fn prefixmap(&self) -> Option<prefixmap::PrefixMap> {
         Some(self.pm.clone())
     }
-<<<<<<< HEAD
-=======
-}
-
-fn cnv_iri_ref(iri_ref: &IriRef) -> OxNamedNode {
-    OxNamedNode::new_unchecked(iri_ref.to_string())
-}
-
-fn cnv_decimal(_d: &Decimal) -> OxDecimal {
-    todo!()
->>>>>>> e783692a
 }
 
 impl Query for SRDFGraph {
@@ -509,8 +492,7 @@
         Ok(())
     }
 
-<<<<<<< HEAD
-    fn add_type(&mut self, node: &crate::RDFNode, r#type: Self::Term) -> Result<(), Self::Err> {
+    fn add_type(&mut self, node: &Self::Term, r#type: Self::Term) -> Result<(), Self::Err> {
         let subject: Self::Subject =
             node.clone()
                 .try_into()
@@ -518,16 +500,6 @@
                     node: node.to_string(),
                 })?;
         let triple = OxTriple::new(subject, rdf_type(), r#type.clone());
-=======
-    fn add_type(&mut self, node: &Self::Term, r#type: Self::Term) -> Result<(), Self::Err> {
-        let subj: Self::Subject =
-            node.clone()
-                .try_into()
-                .map_err(|_| SRDFGraphError::ExpectedSubject {
-                    node: node.to_string(),
-                })?;
-        let triple = OxTriple::new(subj, rdf_type(), r#type.clone());
->>>>>>> e783692a
         self.graph.insert(&triple);
         Ok(())
     }
@@ -618,11 +590,7 @@
         let term = terms.iter().next().unwrap().clone();
         let subject = term.try_into().unwrap();
         let outgoing = graph.outgoing_arcs(&subject).unwrap();
-<<<<<<< HEAD
         let one = OxLiteral::from(1).into();
-=======
-        let one = OxTerm::Literal(OxLiteral::from(1));
->>>>>>> e783692a
         assert_eq!(outgoing.get(&p), Some(&HashSet::from([one])))
     }
 
@@ -642,11 +610,7 @@
         let bnode: <SRDFGraph as Rdf>::BNode = term.try_into().unwrap();
         let subject = <SRDFGraph as Rdf>::BNode::new_unchecked(bnode.as_str()).into();
         let outgoing = graph.outgoing_arcs(&subject).unwrap();
-<<<<<<< HEAD
         let one = OxLiteral::from(1).into();
-=======
-        let one = OxTerm::Literal(OxLiteral::from(1));
->>>>>>> e783692a
         assert_eq!(outgoing.get(&p), Some(&HashSet::from([one])))
     }
 
