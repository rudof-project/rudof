use super::rdf_node_parser::*;
use super::rdf_parser_error::RDFParseError;
use crate::{FocusRDF, Iri, Query, RDF_TYPE};
use iri_s::iri;
use iri_s::IriS;
use prefixmap::PrefixMap;
use std::collections::HashSet;

/// The following code is an attempt to define parser combinators where the input is an RDF graph instead of a sequence of characters
/// Some parts of this code are inspired by [Combine](https://github.com/Marwes/combine)
///
/// Represents a generic parser of RDF data
pub trait RDFParse<RDF: Query> {
    /// The type which is returned if the parser is successful.
    type Output;

    fn parse(&mut self, rdf: RDF) -> Result<Self::Output, RDF::Err>;
}

/// Implements a concrete RDF parser
pub struct RDFParser<RDF>
where
    RDF: FocusRDF,
{
    pub rdf: RDF,
}

impl<RDF> RDFParser<RDF>
where
    RDF: FocusRDF,
{
    pub fn new(rdf: RDF) -> RDFParser<RDF> {
        RDFParser { rdf }
    }

    pub fn prefixmap(&self) -> Option<PrefixMap> {
        self.rdf.prefixmap()
    }

    pub fn iri_unchecked(str: &str) -> RDF::IRI {
        IriS::new_unchecked(str).into()
    }

    pub fn set_focus(&mut self, focus: &RDF::Term) {
        self.rdf.set_focus(focus)
    }

    pub fn set_focus_iri(&mut self, iri: &IriS) {
        self.rdf.set_focus(&iri.clone().into())
    }

    pub fn term_iri_unchecked(str: &str) -> RDF::Term {
        Self::iri_unchecked(str).into()
    }

    #[inline]
    fn rdf_type() -> RDF::IRI {
        RDF_TYPE.clone().into()
    }

    pub fn instances_of(
        &self,
        object: &RDF::Term,
    ) -> Result<impl Iterator<Item = RDF::Subject>, RDFParseError> {
        let values = self
            .rdf
            .subjects_with_predicate_object(&Self::rdf_type(), object)
            .map_err(|e| RDFParseError::SRDFError { err: e.to_string() })?;
        Ok(values.into_iter())
    }

    pub fn instance_of(&self, object: &RDF::Term) -> Result<RDF::Subject, RDFParseError> {
        let mut values = self.instances_of(object)?;
        if let Some(value1) = values.next() {
            if let Some(value2) = values.next() {
                Err(RDFParseError::MoreThanOneInstanceOf {
                    object: format!("{object}"),
                    value1: format!("{value1}"),
                    value2: format!("{value2}"),
                })
            } else {
                // Only one value
                Ok(value1)
            }
        } else {
            Err(RDFParseError::NoInstancesOf {
                object: format!("{object}"),
            })
        }
    }

    pub fn predicate_values(&mut self, pred: &IriS) -> Result<HashSet<RDF::Term>, RDFParseError> {
        let mut p = property_values(pred);
        let vs = p.parse_impl(&mut self.rdf)?;
        Ok(vs)
    }

    pub fn predicate_value(&mut self, pred: &IriS) -> Result<RDF::Term, RDFParseError>
    where
        RDF: FocusRDF,
    {
        property_value(pred).parse_impl(&mut self.rdf)
    }

    pub fn get_rdf_type(&mut self) -> Result<RDF::Term, RDFParseError> {
        let value = self.predicate_value(&RDF_TYPE)?;
        Ok(value)
    }

    pub fn term_as_iri(term: &RDF::Term) -> Result<IriS, RDFParseError> {
<<<<<<< HEAD
        let obj = term.clone().into();
        match obj {
            Object::Iri(iri) => Ok(iri),
            Object::BlankNode(bnode) => Err(RDFParseError::ExpectedIRIFoundBNode { bnode }),
            Object::Literal(lit) => Err(RDFParseError::ExpectedIRIFoundLiteral { lit }),
        }
=======
        let iri: RDF::IRI = term
            .clone()
            .try_into()
            .map_err(|_| RDFParseError::ExpectedIRI {
                term: term.to_string(),
            })?;
        let iri_string = iri.as_str();
        Ok(iri!(iri_string))
>>>>>>> e783692a
    }

    pub fn term_as_subject(term: &RDF::Term) -> Result<RDF::Subject, RDFParseError> {
        let subject = term
            .clone()
            .try_into()
            .map_err(|_| RDFParseError::ExpectedSubject {
                node: format!("{term}"),
            })?;
        Ok(subject)
    }

    pub fn parse_list_for_predicate(
        &mut self,
        pred: &IriS,
    ) -> Result<Vec<RDF::Term>, RDFParseError> {
        let list_node = self.predicate_value(pred)?;
        self.rdf.set_focus(&list_node);
        let values = rdf_list().parse_impl(&mut self.rdf)?;
        Ok(values)
    }
}<|MERGE_RESOLUTION|>--- conflicted
+++ resolved
@@ -108,14 +108,6 @@
     }
 
     pub fn term_as_iri(term: &RDF::Term) -> Result<IriS, RDFParseError> {
-<<<<<<< HEAD
-        let obj = term.clone().into();
-        match obj {
-            Object::Iri(iri) => Ok(iri),
-            Object::BlankNode(bnode) => Err(RDFParseError::ExpectedIRIFoundBNode { bnode }),
-            Object::Literal(lit) => Err(RDFParseError::ExpectedIRIFoundLiteral { lit }),
-        }
-=======
         let iri: RDF::IRI = term
             .clone()
             .try_into()
@@ -124,7 +116,6 @@
             })?;
         let iri_string = iri.as_str();
         Ok(iri!(iri_string))
->>>>>>> e783692a
     }
 
     pub fn term_as_subject(term: &RDF::Term) -> Result<RDF::Subject, RDFParseError> {
