use std::{
    collections::{HashMap, HashSet},
    marker::PhantomData,
};

use iri_s::iri;
use iri_s::IriS;
use std::fmt::Debug;

use crate::{
<<<<<<< HEAD
    literal::Literal, rdf_parser, FocusRDF, PResult, Query, RDFParseError, Rdf, RDF_FIRST,
    RDF_NIL_STR, RDF_REST, RDF_TYPE,
=======
    rdf_parser, FocusRDF, PResult, Query, RDFParseError, Rdf, RDF_FIRST, RDF_NIL_STR, RDF_REST,
    RDF_TYPE,
>>>>>>> e783692a
};
use crate::{srdf_basic::Literal as _, Iri as _};

/// By implementing the `RDFNodeParse` trait a type says that it can be used to parse RDF data which have a focus node.
/// RDF data with a focus node have to implement the [`FocusRDF`] trait.
pub trait RDFNodeParse<RDF: FocusRDF> {
    /// The type which is returned if the parser is successful.
    type Output;

    /// Entry point to the parser. It moves the focus node of `rdf` to `node` and runs the parser.
    ///
    /// Returns the parsed result if the parser succeeds, or an error otherwise.
    #[inline(always)]
    fn parse(&mut self, node: &IriS, mut rdf: RDF) -> PResult<Self::Output> {
        let iri: RDF::IRI = node.clone().into();
        let focus = iri.into();
        rdf.set_focus(&focus);
        self.parse_impl(&mut rdf)
    }

    #[inline(always)]
    fn by_ref(&mut self) -> ByRef<'_, Self>
    where
        Self: core::marker::Sized,
    {
        ByRef::new(self)
    }

    /// Parses the current focus node without modifying the state
    fn parse_impl(&mut self, rdf: &mut RDF) -> PResult<Self::Output>;

    /// Uses `f` to map over the output of `self`. If `f` returns an error the parser fails.
    ///
    /// ```
    /// # use iri_s::{IriS, iri};
    /// # use srdf::SRDFGraph;
    /// use srdf::{RDFNodeParse, RDFFormat, RDFParseError, ReaderMode, property_string, PResult};
    ///     let s = r#"prefix : <http://example.org/>
    ///     :x :p "1" .
    ///   "#;
    ///   let mut graph = SRDFGraph::from_str(s, &RDFFormat::Turtle, None, &ReaderMode::default()).unwrap();
    ///   let x = iri!("http://example.org/x");
    ///   let p = iri!("http://example.org/p");
    ///   fn cnv_int(s: String) -> PResult<isize> {
    ///      s.parse().map_err(|_| RDFParseError::Custom{ msg: format!("Error converting {s}")})
    ///   }
    ///   let mut parser = property_string(&p).flat_map(cnv_int);
    ///   assert_eq!(parser.parse(&x, graph).unwrap(), 1)
    /// ```
    fn flat_map<F, O>(self, f: F) -> FlatMap<Self, F>
    where
        Self: Sized,
        F: FnMut(Self::Output) -> PResult<O>,
    {
        flat_map(self, f)
    }

    /// Parses with `self` and applies `f` on the result if `self` parses successfully.
    /// `f` may optionally fail with an error which is automatically converted to a `RDFParseError`.
    ///
    /// ```
    /// # use iri_s::{IriS, iri};
    /// # use srdf::srdf_graph::SRDFGraph;
    /// use srdf::{RDFNodeParse, RDFFormat, RDFParseError, ReaderMode, property_string};
    /// let s = r#"prefix : <http://example.org/>
    ///        :x :p "1" .
    ///   "#;
    /// let mut graph = SRDFGraph::from_str(s, &RDFFormat::Turtle, None, &ReaderMode::default()).unwrap();
    /// let x = iri!("http://example.org/x");
    /// let p = iri!("http://example.org/p");
    ///
    ///
    /// struct IntConversionError(String);
    ///
    /// fn cnv_int(s: String) -> Result<isize, IntConversionError> {
    ///    s.parse().map_err(|_| IntConversionError(s))
    /// }
    ///
    /// impl Into<RDFParseError> for IntConversionError {
    ///     fn into(self) -> RDFParseError {
    ///         RDFParseError::Custom { msg: format!("Int conversion error: {}", self.0)}
    ///     }
    /// }
    ///
    /// let mut parser = property_string(&p).and_then(cnv_int);
    /// assert_eq!(parser.parse(&x, graph).unwrap(), 1)
    /// ```
    fn and_then<F, O, E>(self, f: F) -> AndThen<Self, F>
    where
        Self: Sized,
        F: FnMut(Self::Output) -> Result<O, E>,
        E: Into<RDFParseError>,
    {
        and_then(self, f)
    }

    /// Uses `f` to map over the parsed value.
    ///
    /// ```
    /// # use iri_s::{IriS, iri};
    /// # use srdf::srdf_graph::SRDFGraph;
    /// use srdf::{RDFNodeParse, RDFFormat, ReaderMode, property_integer};
    /// let s = r#"prefix : <http://example.org/>
    ///          :x :p 1 .
    ///  "#;
    /// let mut graph = SRDFGraph::from_str(s, &RDFFormat::Turtle, None, &ReaderMode::default()).unwrap();
    /// let p = iri!("http://example.org/p");
    /// let mut parser = property_integer(&p).map(|n| n + 1);
    /// assert_eq!(parser.parse(&iri!("http://example.org/x"), graph).unwrap(), 2)
    /// ```
    fn map<F, B>(self, f: F) -> Map<Self, F>
    where
        Self: Sized,
        F: FnMut(Self::Output) -> B,
    {
        map(self, f)
    }

    /// Parses `self` followed by `p`.
    /// Succeeds if both parsers succeed, otherwise fails.
    /// Returns a tuple with both values on success.
    ///
    /// ```
    /// # use iri_s::IriS;
    /// # use srdf::srdf_graph::SRDFGraph;
    /// # use srdf::{RDFNodeParse, RDFFormat, ReaderMode, property_bool, property_integer};
    /// let s = r#"prefix : <http://example.org/>
    ///       :x :p true ;
    ///          :q 1    .
    ///     "#;
    /// let mut graph = SRDFGraph::from_str(s, &RDFFormat::Turtle, None, &ReaderMode::default()).unwrap();
    /// let x = IriS::new_unchecked("http://example.org/x");
    /// let p = IriS::new_unchecked("http://example.org/p");
    /// let q = IriS::new_unchecked("http://example.org/q");
    /// let mut parser = property_bool(&p).and(property_integer(&q));
    /// assert_eq!(parser.parse(&x, graph).unwrap(), (true, 1))
    /// ```
    fn and<P2>(self, parser: P2) -> (Self, P2)
    where
        Self: Sized,
        P2: RDFNodeParse<RDF>,
    {
        (self, parser)
    }

    /// Parses using `self` and then passes the value to `f` which returns a parser used to parse
    /// the rest of the input.
    fn then<N, F>(self, f: F) -> Then<Self, F>
    where
        Self: Sized,
        F: FnMut(Self::Output) -> N,
        N: RDFNodeParse<RDF>,
    {
        then(self, f)
    }

    /// Parses using `self` and then passes a reference to the value to `f` which returns a parser used to parse
    /// the rest of the input.
    fn then_ref<N, F>(self, f: F) -> ThenRef<Self, F>
    where
        Self: Sized,
        F: FnMut(&Self::Output) -> N,
        N: RDFNodeParse<RDF>,
    {
        then_ref(self, f)
    }

    /// Parses using `self` and then passes a reference to the mutable value to `f` which returns a parser used to parse
    /// the rest of the input.
    ///
    /// ```
    /// # use iri_s::IriS;
    /// # use srdf::srdf_graph::SRDFGraph;
    /// # use oxrdf::Term;
    /// # use std::collections::HashSet;
    /// use srdf::{RDFNodeParse, RDFFormat, ReaderMode, ok, property_integers};
    ///     let s = r#"prefix : <http://example.org/>
    ///       :x :p 1, 2, 3 .
    ///     "#;
    ///     let mut graph = SRDFGraph::from_str(s, &RDFFormat::Turtle, None, &ReaderMode::default()).unwrap();
    ///     let x = IriS::new_unchecked("http://example.org/x");
    ///     let p = IriS::new_unchecked("http://example.org/p");
    ///     let mut parser = property_integers(&p).then_mut(move |ns| {
    ///         ns.extend(vec![4, 5]);
    ///         ok(ns)
    ///      });
    ///     assert_eq!(parser.parse(&x, graph).unwrap(), HashSet::from([1, 2, 3, 4, 5]))
    /// ```
    fn then_mut<N, F>(self, f: F) -> ThenMut<Self, F>
    where
        Self: Sized,
        F: FnMut(&mut Self::Output) -> N,
        N: RDFNodeParse<RDF>,
    {
        then_mut(self, f)
    }

    /// Returns a parser which attempts to parse using `self`. If `self` fails then it attempts `parser`.
    ///
    /// ```
    /// # use iri_s::IriS;
    /// # use srdf::srdf_graph::SRDFGraph;
    /// # use srdf::{RDFNodeParse, RDFFormat, ReaderMode, property_bool};
    /// # use std::collections::HashSet;
    ///  let s = r#"prefix : <http://example.org/>
    ///       :x :p 1, 2 ;
    ///          :q true .
    ///     "#;
    ///  let mut graph = SRDFGraph::from_str(s, &RDFFormat::Turtle, None, &ReaderMode::default()).unwrap();
    ///  let x = IriS::new_unchecked("http://example.org/x");
    ///  let p = IriS::new_unchecked("http://example.org/p");
    ///  let q = IriS::new_unchecked("http://example.org/q");
    ///  let mut parser = property_bool(&p).or(property_bool(&q));
    ///  assert_eq!(parser.parse(&x, graph).unwrap(), true)
    /// ```
    fn or<P2>(self, parser: P2) -> Or<Self, P2>
    where
        Self: Sized,
        P2: RDFNodeParse<RDF, Output = Self::Output>,
    {
        or(self, parser)
    }

    /// Sets the focus node and returns ()
    fn focus(self, node: &RDF::Term) -> SetFocus<RDF>
    where
        Self: Sized,
    {
        set_focus(node)
    }

    /// Discards the value of the current parser and returns the value of `parser`
    ///
    /// ```
    /// # use iri_s::IriS;
    /// # use srdf::{rdf_parser, RDFParser, RDF, RDFFormat, FocusRDF, ReaderMode, satisfy, RDFNodeParse, Query, Rdf, property_value, rdf_list, set_focus, parse_property_value_as_list, ok};
    /// # use srdf::srdf_graph::SRDFGraph;
    /// let s = r#"prefix : <http://example.org/>
    ///            :x :p :y .
    /// "#;
    /// let mut graph = SRDFGraph::from_str(s, &RDFFormat::Turtle, None, &ReaderMode::default()).unwrap();
    /// let p = IriS::new_unchecked("http://example.org/p");
    /// let x = IriS::new_unchecked("http://example.org/x");
    /// assert_eq!(
    ///   property_value(&p).with(ok(&1))
    ///   .parse(&x, graph).unwrap(),
    ///   1
    /// )
    /// ```
    fn with<P, A>(self, parser: P) -> With<Self, P>
    where
        Self: Sized,
        P: RDFNodeParse<RDF, Output = A>,
    {
        with(self, parser)
    }
}

impl<RDF, P1, P2, A, B> RDFNodeParse<RDF> for (P1, P2)
where
    RDF: FocusRDF,
    P1: RDFNodeParse<RDF, Output = A>,
    P2: RDFNodeParse<RDF, Output = B>,
{
    type Output = (A, B);

    fn parse_impl(&mut self, rdf: &mut RDF) -> PResult<Self::Output> {
        match self.0.parse_impl(rdf) {
            Ok(a) => match self.1.parse_impl(rdf) {
                Ok(b) => Ok((a, b)),
                Err(e) => Err(e),
            },
            Err(e) => Err(e),
        }
    }
}

/// Applies a function `f` on the result of a parser
///
pub fn map<RDF, P, F, B>(parser: P, f: F) -> Map<P, F>
where
    RDF: FocusRDF,
    P: RDFNodeParse<RDF>,
    F: FnMut(P::Output) -> B,
{
    Map { parser, f }
}

#[derive(Copy, Clone)]
pub struct Map<P, F> {
    parser: P,
    f: F,
}

impl<RDF, A, B, P, F> RDFNodeParse<RDF> for Map<P, F>
where
    RDF: FocusRDF,
    P: RDFNodeParse<RDF, Output = A>,
    F: FnMut(A) -> B,
{
    type Output = B;

    fn parse_impl(&mut self, rdf: &mut RDF) -> PResult<Self::Output> {
        match self.parser.parse_impl(rdf) {
            Ok(a) => Ok((self.f)(a)),
            Err(e) => Err(e),
        }
    }
}

pub fn and_then<RDF, P, F, O, E>(parser: P, function: F) -> AndThen<P, F>
where
    RDF: FocusRDF,
    P: RDFNodeParse<RDF>,
    F: FnMut(P::Output) -> Result<O, E>,
    E: Into<RDFParseError>,
{
    AndThen { parser, function }
}

#[derive(Copy, Clone)]
pub struct AndThen<P, F> {
    parser: P,
    function: F,
}

impl<RDF, P, F, O, E> RDFNodeParse<RDF> for AndThen<P, F>
where
    RDF: FocusRDF,
    P: RDFNodeParse<RDF>,
    F: FnMut(P::Output) -> Result<O, E>,
    E: Into<RDFParseError>,
{
    type Output = O;

    fn parse_impl(&mut self, rdf: &mut RDF) -> PResult<Self::Output> {
        match self.parser.parse_impl(rdf) {
            Ok(value) => match (self.function)(value) {
                Ok(result) => Ok(result),
                Err(e) => Err(e.into()),
            },
            Err(err) => Err(err),
        }
    }
}

pub fn flat_map<RDF, P, F, O>(parser: P, function: F) -> FlatMap<P, F>
where
    RDF: FocusRDF,
    P: RDFNodeParse<RDF>,
    F: FnMut(P::Output) -> PResult<O>,
{
    FlatMap { parser, function }
}

#[derive(Copy, Clone)]
pub struct FlatMap<P, F> {
    parser: P,
    function: F,
}

impl<RDF, P, F, O> RDFNodeParse<RDF> for FlatMap<P, F>
where
    RDF: FocusRDF,
    P: RDFNodeParse<RDF>,
    F: FnMut(P::Output) -> PResult<O>,
{
    type Output = O;

    fn parse_impl(&mut self, rdf: &mut RDF) -> PResult<Self::Output> {
        match self.parser.parse_impl(rdf) {
            Ok(value) => match (self.function)(value) {
                Ok(result) => Ok(result),
                Err(err) => Err(err),
            },
            Err(err) => Err(err),
        }
    }
}

pub fn optional<RDF, P>(parser: P) -> Optional<P>
where
    RDF: FocusRDF,
    P: RDFNodeParse<RDF>,
{
    Optional { parser }
}

#[derive(Copy, Clone)]
pub struct Optional<P> {
    parser: P,
}

impl<RDF, P> RDFNodeParse<RDF> for Optional<P>
where
    RDF: FocusRDF,
    P: RDFNodeParse<RDF>,
{
    type Output = Option<P::Output>;

    fn parse_impl(&mut self, rdf: &mut RDF) -> PResult<Self::Output> {
        match self.parser.parse_impl(rdf) {
            Ok(value) => Ok(Some(value)),
            Err(_err) => Ok(None),
        }
    }
}

/// Equivalent to [`parser1.or(parser2)`].
///
/// /// [`parser1.or(parser2)`]: trait.RDFNodeParse.html#method.or
pub fn or<RDF, P1, P2>(parser1: P1, parser2: P2) -> Or<P1, P2>
where
    RDF: FocusRDF,
    P1: RDFNodeParse<RDF>,
    P2: RDFNodeParse<RDF>,
{
    Or { parser1, parser2 }
}

#[derive(Copy, Clone)]
pub struct Or<P1, P2> {
    parser1: P1,
    parser2: P2,
}

impl<RDF, P1, P2, O> RDFNodeParse<RDF> for Or<P1, P2>
where
    RDF: FocusRDF,
    P1: RDFNodeParse<RDF, Output = O>,
    P2: RDFNodeParse<RDF, Output = O>,
{
    type Output = O;

    fn parse_impl(&mut self, rdf: &mut RDF) -> PResult<Self::Output> {
        match self.parser1.parse_impl(rdf) {
            Ok(value) => Ok(value),
            Err(err1) => match self.parser2.parse_impl(rdf) {
                Ok(value) => Ok(value),
                Err(err2) => Err(RDFParseError::FailedOr {
                    err1: Box::new(err1),
                    err2: Box::new(err2),
                }),
            },
        }
    }
}

/// Equivalent to [`p.then(f)`].
///
/// [`p.then(f)`]: trait.RDFNodeParse.html#method.then
pub fn then<RDF, P, F, N>(parser: P, function: F) -> Then<P, F>
where
    RDF: FocusRDF,
    P: RDFNodeParse<RDF>,
    F: FnMut(P::Output) -> N,
    N: RDFNodeParse<RDF>,
{
    Then { parser, function }
}

#[derive(Copy, Clone)]
pub struct Then<P, F> {
    parser: P,
    function: F,
}

impl<RDF, P, F, N> RDFNodeParse<RDF> for Then<P, F>
where
    RDF: FocusRDF,
    P: RDFNodeParse<RDF>,
    F: FnMut(P::Output) -> N,
    N: RDFNodeParse<RDF>,
{
    type Output = N::Output;

    fn parse_impl(&mut self, rdf: &mut RDF) -> PResult<Self::Output> {
        match self.parser.parse_impl(rdf) {
            Ok(value) => (self.function)(value).parse_impl(rdf),
            Err(err) => Err(err),
        }
    }
}

/// Equivalent to [`p.then_ref(f)`].
///
/// [`p.then_ref(f)`]: trait.RDFNodeParse.html#method.then_ref
pub fn then_ref<RDF, P, F, N>(parser: P, function: F) -> ThenRef<P, F>
where
    RDF: FocusRDF,
    P: RDFNodeParse<RDF>,
    F: FnMut(&P::Output) -> N,
    N: RDFNodeParse<RDF>,
{
    ThenRef { parser, function }
}

#[derive(Copy, Clone)]
pub struct ThenRef<P, F> {
    parser: P,
    function: F,
}

impl<RDF, P, F, N> RDFNodeParse<RDF> for ThenRef<P, F>
where
    RDF: FocusRDF,
    P: RDFNodeParse<RDF>,
    F: FnMut(&P::Output) -> N,
    N: RDFNodeParse<RDF>,
{
    type Output = N::Output;

    fn parse_impl(&mut self, rdf: &mut RDF) -> PResult<Self::Output> {
        match self.parser.parse_impl(rdf) {
            Ok(value) => (self.function)(&value).parse_impl(rdf),
            Err(err) => Err(err),
        }
    }
}

/// Equivalent to [`p.then_mut(f)`].
///
/// [`p.then_mut(f)`]: trait.RDFNodeParse.html#method.then_mut
pub fn then_mut<RDF, P, F, N>(parser: P, function: F) -> ThenMut<P, F>
where
    RDF: FocusRDF,
    P: RDFNodeParse<RDF>,
    F: FnMut(&mut P::Output) -> N,
    N: RDFNodeParse<RDF>,
{
    ThenMut { parser, function }
}

#[derive(Copy, Clone)]
pub struct ThenMut<P, F> {
    parser: P,
    function: F,
}

impl<RDF, P, F, N> RDFNodeParse<RDF> for ThenMut<P, F>
where
    RDF: FocusRDF,
    P: RDFNodeParse<RDF>,
    F: FnMut(&mut P::Output) -> N,
    N: RDFNodeParse<RDF>,
{
    type Output = N::Output;

    fn parse_impl(&mut self, rdf: &mut RDF) -> PResult<Self::Output> {
        match self.parser.parse_impl(rdf) {
            Ok(mut value) => (self.function)(&mut value).parse_impl(rdf),
            Err(err) => Err(err),
        }
    }
}

/// Not parser succeeds if the `parser` fails and viceversa
/// Example:
/// ```
/// use iri_s::{IriS, iri};
/// use srdf::SRDFGraph;
/// use srdf::{literal, not, RDFFormat, RDFNodeParse};
///
/// let graph = SRDFGraph::new();
/// let x = iri!("http://example.org/x");
/// assert_eq!(not(literal()).parse(&x, graph).unwrap(), ())
/// ```
pub fn not<RDF, P>(parser: P) -> Not<P>
where
    RDF: FocusRDF,
    P: RDFNodeParse<RDF>,
{
    Not { parser }
}

#[derive(Copy, Clone)]
pub struct Not<P> {
    parser: P,
}

impl<RDF, P, O> RDFNodeParse<RDF> for Not<P>
where
    RDF: FocusRDF,
    P: RDFNodeParse<RDF, Output = O>,
    O: Debug,
{
    type Output = ();

    fn parse_impl(&mut self, rdf: &mut RDF) -> PResult<Self::Output> {
        match self.parser.parse_impl(rdf) {
            Err(_err) => Ok(()),
            Ok(value) => Err(RDFParseError::FailedNot {
                value: format!("{value:?}"),
            }),
        }
    }
}

/// Checks if the focus node is an IRI
/// ```
/// use iri_s::{IriS, iri};
/// use srdf::{SRDFGraph, iri, RDFNodeParse};
///
/// let graph = SRDFGraph::new();
/// let x = iri!("http://example.org/x");
/// assert_eq!(iri().parse(&x, graph).unwrap(), x)
/// ```
pub fn iri<R>() -> impl RDFNodeParse<R, Output = IriS>
where
    R: FocusRDF,
{
    // TODO: this clone can be removed as it is only necessary because of the error
    //       and the error can be propagated from the try_into
    term().flat_map(|t: R::Term| {
        let iri: R::IRI = t
            .clone()
            .try_into()
            .map_err(|_| RDFParseError::ExpectedIRI {
                term: format!("{t}"),
            })?;
        let iri_string = iri.as_str();
        Ok(iri!(iri_string))
    })
}

/// Checks if the focus node is an IRI
/// ```
/// use iri_s::{IriS, iri};
/// use srdf::{SRDFGraph, iri, RDFNodeParse};
///
/// let graph = SRDFGraph::new();
/// let x = iri!("http://example.org/x");
/// assert_eq!(iri().parse(&x, graph).unwrap(), x)
/// ```
pub fn literal<RDF>() -> impl RDFNodeParse<RDF, Output = RDF::Literal>
// TODO: check this
where
    RDF: FocusRDF,
{
    term().flat_map(|ref t: RDF::Term| {
        let literal: RDF::Literal =
            t.clone()
                .try_into()
                .map_err(|_| RDFParseError::ExpectedLiteral {
                    term: t.to_string(),
                })?;
<<<<<<< HEAD
        let literal: Literal = literal.as_literal();
=======
>>>>>>> e783692a
        Ok(literal)
    })
}

/// Creates a parser that returns the current focus node as a term
///
/// This is equivalent to [`get_focus`]
pub fn term<RDF>() -> ParseTerm<RDF>
where
    RDF: FocusRDF,
{
    ParseTerm {
        _marker_rdf: PhantomData,
    }
}

#[derive(Debug, Clone)]
pub struct ParseTerm<RDF> {
    _marker_rdf: PhantomData<RDF>,
}

impl<RDF> RDFNodeParse<RDF> for ParseTerm<RDF>
where
    RDF: FocusRDF,
{
    type Output = RDF::Term;

    fn parse_impl(&mut self, rdf: &mut RDF) -> PResult<RDF::Term> {
        match rdf.get_focus() {
            Some(focus) => Ok(focus.clone()),
            None => Err(RDFParseError::NoFocusNode),
        }
    }
}

/// Parses the RDF list linked from the value of property `prop` at focus node
///
pub fn property_list<RDF>(prop: &IriS) -> impl RDFNodeParse<RDF, Output = Vec<RDF::Term>>
where
    RDF: FocusRDF,
{
    property_value(prop).and(rdf_list()).map(|(_, ls)| ls)
}

/// Created a parser that returns the boolean associated with the current focus node for `property`
///
/// It doesn't move the current focus node
pub fn property_bool<R>(prop: &IriS) -> impl RDFNodeParse<R, Output = bool>
where
    R: FocusRDF,
{
    property_value(prop).flat_map(|term: R::Term| {
        let literal: R::Literal =
            term.clone()
                .try_into()
                .map_err(|_| RDFParseError::ExpectedLiteral {
                    term: format!("{term}"),
                })?;
        literal
            .as_bool()
            .ok_or_else(|| RDFParseError::ExpectedBoolean {
                term: format!("{term}"),
            })
    })
}

pub fn parse_rdf_nil<R>() -> impl RDFNodeParse<R, Output = ()>
where
    R: FocusRDF,
{
    satisfy(
        |term: &R::Term| {
            let tmp: Result<R::IRI, _> = term.clone().try_into();
            match tmp {
                Ok(iri) => iri.as_str() == RDF_NIL_STR,
                Err(_) => false,
            }
        },
        "rdf_nil",
    )
}

/// Creates a parser that checks if the current node satisfies a predicate
///
/// The `predicate_name` argument is useful in case of failure to know which condition has failed
pub fn satisfy<RDF, P>(predicate: P, predicate_name: &str) -> Satisfy<RDF, P>
where
    RDF: Query,
    P: FnMut(&RDF::Term) -> bool,
{
    Satisfy {
        predicate,
        predicate_name: predicate_name.to_string(),
        _marker_rdf: PhantomData,
    }
}

#[derive(Clone)]
pub struct Satisfy<RDF, P> {
    predicate: P,
    predicate_name: String,
    _marker_rdf: PhantomData<RDF>,
}

impl<RDF, P> RDFNodeParse<RDF> for Satisfy<RDF, P>
where
    RDF: FocusRDF,
    P: FnMut(&RDF::Term) -> bool,
{
    type Output = ();

    fn parse_impl(&mut self, rdf: &mut RDF) -> PResult<()> {
        match rdf.get_focus() {
            Some(term) => {
                if (self.predicate)(term) {
                    Ok(())
                } else {
                    Err(RDFParseError::NodeDoesntSatisfyCondition {
                        condition_name: self.predicate_name.clone(),
                        node: format!("{term}"),
                    })
                }
            }
            None => todo!(),
        }
    }
}

/// Return the integer values of `property` for the focus node
///
/// If some value is not an integer it fails, if there is no value returns an empty set
pub fn property_values_int<RDF>(property: &IriS) -> impl RDFNodeParse<RDF, Output = Vec<isize>>
where
    RDF: FocusRDF,
{
    property_values(property).flat_map(|values| {
        let ints: Vec<_> = values
            .iter()
            .flat_map(|t| {
                let i = term_to_int::<RDF>(t)?;
                Ok::<isize, RDFParseError>(i)
            })
            .collect();
        Ok(ints)
    })
}

/// Return the IRI values of `property` for the focus node
///
/// If some value is not an IRI it fails, if there is no value returns an empty set
pub fn property_values_iri<RDF>(property: &IriS) -> impl RDFNodeParse<RDF, Output = Vec<IriS>>
where
    RDF: FocusRDF,
{
    property_values(property).flat_map(|values| {
        let ints: Vec<_> = values
            .iter()
            .flat_map(|t| {
                let iri = term_to_iri::<RDF>(t)?;
                Ok::<IriS, RDFParseError>(iri)
            })
            .collect();
        Ok(ints)
    })
}

/// Returns the values of `property` for the focus node
///
/// If there is no value, it returns an error
pub fn property_values_non_empty<RDF>(
    property: &IriS,
) -> impl RDFNodeParse<RDF, Output = HashSet<RDF::Term>>
where
    RDF: FocusRDF,
{
    property_values(property).and_then(move |vs| {
        if vs.is_empty() {
            Err(RDFParseError::Custom {
                msg: "Property values are empty".to_string(),
            })
        } else {
            Ok(vs)
        }
    })
}

/// Returns the values of `property` for the focus node
///
/// If there is no value, it returns an empty set
pub fn property_values<RDF>(property: &IriS) -> PropertyValues<RDF>
where
    RDF: FocusRDF,
{
    PropertyValues {
        property: property.clone(),
        _marker_rdf: PhantomData,
    }
}

pub struct PropertyValues<RDF: FocusRDF> {
    property: IriS,
    _marker_rdf: PhantomData<RDF>,
}

impl<RDF> RDFNodeParse<RDF> for PropertyValues<RDF>
where
    RDF: FocusRDF,
{
    type Output = HashSet<RDF::Term>;

    fn parse_impl(&mut self, rdf: &mut RDF) -> PResult<HashSet<RDF::Term>> {
        let subject = rdf.get_focus_as_subject()?;
        let pred = self.property.clone().into();
        let values = rdf
            .objects_for_subject_predicate(&subject, &pred)
            .map_err(|e| RDFParseError::SRDFError {
                err: format!("{e}"),
            })?;
        Ok(values)
    }
}

/// Creates a parser that returns the value associated with the current focus node for `property`
///
/// It doesn't move the current focus node
pub fn property_value<RDF>(property: &IriS) -> PropertyValue<RDF>
where
    RDF: Query,
{
    PropertyValue {
        property: property.clone(),
        _marker_rdf: PhantomData,
    }
}

pub struct PropertyValue<RDF: Query> {
    property: IriS,
    _marker_rdf: PhantomData<RDF>,
}

impl<RDF> RDFNodeParse<RDF> for PropertyValue<RDF>
where
    RDF: FocusRDF,
{
    type Output = RDF::Term;

    fn parse_impl(&mut self, rdf: &mut RDF) -> PResult<RDF::Term> {
        let mut p: PropertyValues<RDF> = property_values(&self.property);
        let focus_node_str = match rdf.get_focus() {
            None => "No focus node".to_string(),
            Some(focus_node) => {
                format!("{focus_node}")
            }
        };
        let mut values_iter = p.parse_impl(rdf)?.into_iter();
        if let Some(value1) = values_iter.next() {
            // TODO: Add the following for strict parsing an rdf-list
            /* if let Some(value2) = values_iter.next() {
                Err(RDFParseError::MoreThanOneValuePredicate {
                    node: focus_node_str.to_string(),
                    pred: format!("{}", self.property),
                    value1: format!("{value1:?}"),
                    value2: format!("{value2:?}"),
                })
            } else { */
            Ok(value1)
            /* } */
        } else {
            Err(RDFParseError::NoValuesPredicate {
                node: focus_node_str.to_string(),
                pred: format!("{}", self.property),
            })
        }
    }
}

/// Creates a parser that returns the value associated with the current focus node for `property`
///
/// It doesn't move the current focus node
///
/// This method can be used to debug the parser, because it is less efficient as in case that it fails,
/// it shows the neighbourhood of the current node
pub fn property_value_debug<RDF>(property: &IriS) -> PropertyValueDebug<RDF>
where
    RDF: Query,
{
    PropertyValueDebug {
        property: property.clone().into(),
        _marker_rdf: PhantomData,
    }
}

pub struct PropertyValueDebug<RDF: Query> {
    property: RDF::IRI,
    _marker_rdf: PhantomData<RDF>,
}

impl<RDF> RDFNodeParse<RDF> for PropertyValueDebug<RDF>
where
    RDF: FocusRDF + Debug,
{
    type Output = RDF::Term;

    fn parse_impl(&mut self, rdf: &mut RDF) -> PResult<RDF::Term> {
        let mut p: Neighs<RDF> = neighs();
        let focus_node_str = match rdf.get_focus() {
            None => "No focus node".to_string(),
            Some(focus_node) => {
                format!("{focus_node:?}")
            }
        };
        let outgoing_arcs = p.parse_impl(rdf)?;
        if let Some(values) = outgoing_arcs.get(&self.property) {
            let mut values_iter = values.iter();
            if let Some(value1) = values_iter.next() {
                if let Some(value2) = values_iter.next() {
                    Err(RDFParseError::MoreThanOneValuePredicate {
                        node: focus_node_str.to_string(),
                        pred: format!("{}", self.property),
                        value1: format!("{value1:?}"),
                        value2: format!("{value2:?}"),
                    })
                } else {
                    Ok(value1.clone())
                }
            } else {
                panic!("Internal error: Node {} has no value for predicate {}...but this case should be handled in the outer else...", focus_node_str, self.property)
            }
        } else {
            Err(RDFParseError::NoValuesPredicateDebug {
                node: focus_node_str.to_string(),
                pred: format!("{}", self.property),
                outgoing_arcs: format!("{outgoing_arcs:?}"),
            })
        }
    }
}

/// Creates a parser that returns the value associated with the current focus node for `property`
///
/// It doesn't move the current focus node
///
/// This method can be used to debug the parser, because it is less efficient as in case that it fails,
/// it shows the neighbourhood of the current node
pub fn neighs<RDF>() -> Neighs<RDF>
where
    RDF: Query,
{
    Neighs {
        _marker_rdf: PhantomData,
    }
}

pub struct Neighs<RDF: Query> {
    _marker_rdf: PhantomData<RDF>,
}

impl<RDF> RDFNodeParse<RDF> for Neighs<RDF>
where
    RDF: FocusRDF,
{
    type Output = HashMap<RDF::IRI, HashSet<RDF::Term>>;

    fn parse_impl(&mut self, rdf: &mut RDF) -> PResult<HashMap<RDF::IRI, HashSet<RDF::Term>>> {
        match rdf.get_focus() {
            Some(focus) => {
                let subj = focus.clone().try_into().map_err(|_| {
                    RDFParseError::ExpectedFocusAsSubject {
                        focus: focus.to_string(),
                    }
                })?;
                rdf.outgoing_arcs(&subj).map_err(|e| RDFParseError::Custom {
                    msg: format!("Error obtaining outgoing arcs from {focus}: {e}"),
                })
            }
            None => todo!(),
        }
    }
}

/// Returns the integer values of `property` for the focus node
///
/// If there is no value, it returns an empty set
pub fn property_integers<RDF>(property: &IriS) -> impl RDFNodeParse<RDF, Output = HashSet<isize>>
where
    RDF: FocusRDF,
{
    property_values(property).flat_map(|terms| {
        let is = terms_to_ints::<RDF>(terms)?;
        Ok(is)
    })
}

/// Returns the IRI value of `property` for the focus node
///
pub fn property_iri<'a, RDF>(property: &'a IriS) -> impl RDFNodeParse<RDF, Output = IriS> + 'a
where
    RDF: FocusRDF + 'a,
{
    get_focus().then(move |focus| {
        property_value(property).flat_map(move |term| {
            let i =
                term_to_iri::<RDF>(&term).map_err(|e| RDFParseError::PropertyValueExpectedIRI {
                    focus: format!("{focus}"),
                    property: property.clone(),
                    error: format!("{e}"),
                })?;
            Ok(i)
        })
    })
}

/// Returns the integer value of `property` for the focus node
///
pub fn property_integer<RDF>(property: &IriS) -> impl RDFNodeParse<RDF, Output = isize>
where
    RDF: FocusRDF,
{
    property_value(property).flat_map(|term| {
        let i = term_to_int::<RDF>(&term)?;
        Ok(i)
    })
}

/// Returns the string value of `property` for the focus node
///
pub fn property_string<RDF>(property: &IriS) -> impl RDFNodeParse<RDF, Output = String>
where
    RDF: FocusRDF,
{
    property_value(property).flat_map(|term| {
        let i = term_to_string::<RDF>(&term)?;
        Ok(i)
    })
}

fn terms_to_ints<RDF>(terms: HashSet<RDF::Term>) -> Result<HashSet<isize>, RDFParseError>
where
    RDF: Rdf,
{
    let ints: HashSet<_> = terms.iter().flat_map(|t| term_to_int::<RDF>(t)).collect();
    Ok(ints)
}

fn term_to_int<R>(term: &R::Term) -> Result<isize, RDFParseError>
where
    R: Rdf,
{
    let literal: R::Literal =
        term.clone()
            .try_into()
            .map_err(|_| RDFParseError::ExpectedLiteral {
                term: format!("{term}"),
            })?;
    let n = literal
        .as_integer()
        .ok_or_else(|| RDFParseError::ExpectedInteger {
            term: format!("{term}"),
        })?;
    Ok(n)
}

fn term_to_iri<R>(term: &R::Term) -> Result<IriS, RDFParseError>
where
    R: Rdf,
{
    let iri: R::IRI = term
        .clone() // TODO: this clone could be removed?
        .try_into()
        .map_err(|_| RDFParseError::ExpectedIRI {
            term: format!("{term}"),
        })?;
    let iri_string = iri.as_str();
    Ok(iri!(iri_string))
}

fn term_to_string<R>(term: &R::Term) -> Result<String, RDFParseError>
where
    R: Rdf,
{
    let literal: R::Literal =
        term.clone()
            .try_into()
            .map_err(|_| RDFParseError::ExpectedLiteral {
                term: format!("{term}"),
            })?;
    Ok(literal.lexical_form().to_string())
}

/// Combines the results of parsers that return vectors of values
///
pub fn combine_vec<RDF, P1, P2, A>(parser1: P1, parser2: P2) -> CombineVec<P1, P2>
where
    RDF: FocusRDF,
    P1: RDFNodeParse<RDF, Output = Vec<A>>,
    P2: RDFNodeParse<RDF, Output = Vec<A>>,
{
    CombineVec { parser1, parser2 }
}

pub struct CombineVec<P1, P2> {
    parser1: P1,
    parser2: P2,
}

impl<RDF, P1, P2, A> RDFNodeParse<RDF> for CombineVec<P1, P2>
where
    RDF: FocusRDF,
    P1: RDFNodeParse<RDF, Output = Vec<A>>,
    P2: RDFNodeParse<RDF, Output = Vec<A>>,
{
    type Output = Vec<A>;

    fn parse_impl(&mut self, rdf: &mut RDF) -> PResult<Vec<A>> {
        match self.parser1.parse_impl(rdf) {
            Err(e) => Err(e),
            Ok(vs1) => match self.parser2.parse_impl(rdf) {
                Err(e) => Err(e),
                Ok(vs2) => {
                    let mut result = vs1;
                    result.extend(vs2);
                    Ok(result)
                }
            },
        }
    }
}

/// Parses a node as a bool
///
pub fn bool<R>() -> impl RDFNodeParse<R, Output = bool>
where
    R: FocusRDF,
{
    get_focus().flat_map(|term: R::Term| {
        let literal: R::Literal =
            term.clone()
                .try_into()
                .map_err(|_| RDFParseError::ExpectedLiteral {
                    term: format!("{term}"),
                })?;
        let boolean = literal
            .as_bool()
            .ok_or_else(|| RDFParseError::ExpectedInteger {
                term: format!("{term}"),
            })?;
        Ok(boolean)
    })
}

/// Parses the current focus node as an RDF List
///
/// ```
/// use iri_s::{IriS, iri};
/// use srdf::SRDFGraph;
/// use srdf::{property_value, then, RDFFormat, ReaderMode, RDFNodeParse, rdf_list, set_focus};
/// use oxrdf::{Literal, Term};
///
/// let s = r#"prefix : <http://example.org/>
///  :x :p (1 2).
/// "#;
/// let graph = SRDFGraph::from_str(s, &RDFFormat::Turtle, None, &ReaderMode::default()).unwrap();
/// let x = iri!("http://example.org/x");
/// let p = iri!("http://example.org/p");
/// let mut parser = property_value(&p).then(move |obj| {
///   set_focus(&obj).with(rdf_list())
/// });
/// assert_eq!(parser.parse(&x, graph).unwrap(),
///   vec![Term::from(Literal::from(1)), Term::from(Literal::from(2))])
/// ````
pub fn rdf_list<RDF>() -> RDFList<RDF>
where
    RDF: Query,
{
    RDFList {
        _marker_rdf: PhantomData,
    }
}

/// Creates a parser that returns the focus node
pub fn get_focus<RDF>() -> GetFocus<RDF>
where
    RDF: FocusRDF,
{
    GetFocus {
        _marker_rdf: PhantomData,
    }
}

#[derive(Debug, Clone)]
pub struct GetFocus<RDF>
where
    RDF: FocusRDF,
{
    _marker_rdf: PhantomData<RDF>,
}

impl<RDF> RDFNodeParse<RDF> for GetFocus<RDF>
where
    RDF: FocusRDF,
{
    type Output = RDF::Term;

    fn parse_impl(&mut self, rdf: &mut RDF) -> PResult<RDF::Term> {
        match rdf.get_focus() {
            Some(focus) => Ok(focus.clone()),
            None => Err(RDFParseError::NoFocusNode),
        }
    }
}

/// Creates a parser that sets the focus node and returns `()`
pub fn set_focus<RDF>(node: &RDF::Term) -> SetFocus<RDF>
where
    RDF: FocusRDF,
{
    SetFocus {
        node: node.clone(),
        _marker_rdf: PhantomData,
    }
}

#[derive(Debug, Clone)]
pub struct SetFocus<RDF>
where
    RDF: FocusRDF,
{
    node: RDF::Term,
    _marker_rdf: PhantomData<RDF>,
}

impl<RDF> RDFNodeParse<RDF> for SetFocus<RDF>
where
    RDF: FocusRDF,
{
    type Output = ();

    fn parse_impl(&mut self, rdf: &mut RDF) -> PResult<()> {
        rdf.set_focus(&self.node);
        Ok(())
    }
}

pub struct RDFList<RDF: Query> {
    _marker_rdf: PhantomData<RDF>,
}

impl<RDF> RDFNodeParse<RDF> for RDFList<RDF>
where
    RDF: FocusRDF,
{
    type Output = Vec<RDF::Term>;

    fn parse_impl(&mut self, rdf: &mut RDF) -> PResult<Vec<RDF::Term>> {
        let focus = rdf.get_focus_as_term()?;
        let visited = vec![focus.clone()];
        parse_list(visited, rdf)
    }
}

/* I would like the following code to work but it complains that:
cannot move out of `parser`, a captured variable in an `FnMut` closure
pub fn parse_rdf_list_for_property<RDF, P, A>(property: IriS, parser: P) -> impl RDFNodeParse<RDF, Output = Vec<A>>
where
   RDF: FocusRDF,
   P: RDFNodeParse<RDF, Output = A> + Clone
{
    property_value(&property).then(|ref node| {
        set_focus(node).and(
            parse_rdf_list::<RDF,P>(parser)).map(|(_, vs)| { vs }
        )
    })
}*/

/// Parses a node as an RDF List applying each element of the list a parser
pub fn parse_rdf_list<RDF, P>(parser: P) -> ParseRDFList<P>
where
    RDF: Query,
{
    ParseRDFList { parser }
}

#[derive(Copy, Clone)]
pub struct ParseRDFList<P> {
    parser: P,
}

impl<RDF, P, A> RDFNodeParse<RDF> for ParseRDFList<P>
where
    RDF: FocusRDF,
    P: RDFNodeParse<RDF, Output = A>,
{
    type Output = Vec<A>;

    fn parse_impl(&mut self, rdf: &mut RDF) -> PResult<Vec<A>> {
        let focus = rdf.get_focus_as_term()?;
        let visited = vec![focus.clone()];
        parse_list(visited, rdf).and_then(|nodes| {
            let mut result = Vec::new();
            for node in nodes {
                rdf.set_focus(&node);
                match self.parser.parse_impl(rdf) {
                    Ok(a) => result.push(a),
                    Err(e) => return Err(e),
                }
            }
            Ok(result)
        })
    }
}

// Auxiliary function to parse a node as an RDF list checking that the RDF list if non-cyclic
// by collecting a vector of visited terms
fn parse_list<RDF>(
    mut visited: Vec<RDF::Term>,
    rdf: &mut RDF,
) -> Result<Vec<RDF::Term>, RDFParseError>
where
    RDF: FocusRDF,
{
    let focus = rdf.get_focus_as_term()?;
    if node_is_rdf_nil::<RDF>(focus) {
        Ok(Vec::new())
    } else {
        let value = property_value(&RDF_FIRST).parse_impl(rdf)?;
        let rest = property_value(&RDF_REST).parse_impl(rdf)?;
        if visited.contains(&rest) {
            Err(RDFParseError::RecursiveRDFList {
                node: format!("{rest}"),
            })
        } else {
            visited.push(rest.clone());
            let mut rest_ls = vec![value];
            rdf.set_focus(&rest);
            rest_ls.extend(parse_list(visited, rdf)?);
            Ok(rest_ls)
        }
    }
}

fn node_is_rdf_nil<R>(node: &R::Term) -> bool
where
    R: Query,
{
    let tmp: Result<R::IRI, _> = node.clone().try_into();
    match tmp {
        Ok(iri) => iri.as_str() == RDF_NIL_STR,
        Err(_) => false,
    }
}

/// Succeeds if current term is the expected IRI
pub fn is_iri<RDF>(expected_iri: IriS) -> impl RDFNodeParse<RDF, Output = ()>
where
    RDF: FocusRDF,
{
    let name = format!("Is {}", expected_iri.as_str());
    satisfy(
        // TODO: this clone can be removed
        move |node: &RDF::Term| {
            let tmp: Result<RDF::IRI, _> = node.clone().try_into();
            match tmp {
                Ok(iri) => iri.as_str() == expected_iri.as_str(),
                Err(_) => false,
            }
        },
        name.as_str(),
    )
}

/// Returns the node that is an instance of the expected IRI in the RDF data
/// It moves the focus to point to that node
pub fn instance_of<RDF>(expected: &IriS) -> impl RDFNodeParse<RDF, Output = RDF::Subject>
where
    RDF: FocusRDF,
{
    // TODO: Review that this code seems to overlap with code at line 73 of rdf_parser.rs
    // We should probably replace this code by the other one
    let str = format!("{expected}");
    instances_of(expected).flat_map(move |vs| {
        let mut values = vs.into_iter();
        match values.next() {
            Some(value) => match values.next() {
                Some(_other_value) => todo!(),
                None => Ok(value),
            },
            None => Err(RDFParseError::NoInstancesOf {
                object: str.to_string(),
            }),
        }
    })
}

pub fn set_focus_subject<RDF>(subject: RDF::Subject) -> impl RDFNodeParse<RDF, Output = ()>
where
    RDF: FocusRDF,
{
    ApplyRDF {
        function: move |rdf: &mut RDF| {
            let term = subject.clone().into();
            rdf.set_focus(&term);
            Ok(())
        },
    }
}

/*pub fn term_as_iri<RDF>(term: RDF::Term) -> impl RDFNodeParse<RDF, Output = IriS>
where
    RDF: FocusRDF,
{
    ApplyRDF {
        function: move |_: &mut RDF| match RDF::object_as_iri(&term) {
            Some(iri) => {
                let iri_s = RDF::iri2iri_s(&iri);
                Ok(iri_s)
            }
            None => todo!(),
        },
    }
}*/

pub fn term_as_iri<RDF>(term: &RDF::Term) -> impl RDFNodeParse<RDF, Output = IriS>
where
    RDF: FocusRDF,
{
    apply(term, |term| {
        let iri: RDF::IRI = term
            .clone()
            .try_into()
            .map_err(|_| RDFParseError::ExpectedIRI {
                term: format!("{term}"),
            })?;
        let iri_string = iri.as_str();
        Ok(iri!(iri_string))
    })
}

/*fn term_as_iri_s<RDF>(term: &RDF::Term) -> PResult<IriS>
where
    RDF: FocusRDF,
{
    let iri = RDF::object_as_iri(term).ok_or_else(|| RDFParseError::Custom {
        msg: "Expected IRI".to_string(),
    })?;
    let iri_s = RDF::iri2iri_s(&iri);
    Ok(iri_s)
}*/

/// Succeeds with a given value
pub fn ok<RDF, A>(value: &A) -> impl RDFNodeParse<RDF, Output = A>
where
    RDF: FocusRDF,
    A: Clone,
{
    Ok {
        value: value.clone(),
    }
}

#[derive(Debug, Clone)]
struct Ok<A> {
    value: A,
}

impl<RDF, A> RDFNodeParse<RDF> for Ok<A>
where
    RDF: FocusRDF,
    A: Clone,
{
    type Output = A;

    fn parse_impl(&mut self, _rdf: &mut RDF) -> PResult<Self::Output> {
        Ok(self.value.clone())
    }
}

/// Fails with a given massage
pub fn fail_msg<A, RDF>(msg: String) -> impl RDFNodeParse<RDF, Output = A>
where
    RDF: FocusRDF,
{
    Fail {
        msg: msg.clone(),
        _marker: PhantomData,
    }
}

#[derive(Debug, Clone)]
struct Fail<A> {
    msg: String,
    _marker: PhantomData<A>,
}

impl<A, RDF> RDFNodeParse<RDF> for Fail<A>
where
    RDF: FocusRDF,
{
    type Output = A;

    fn parse_impl(&mut self, _rdf: &mut RDF) -> PResult<Self::Output> {
        Err(RDFParseError::Custom {
            msg: self.msg.clone(),
        })
    }
}

/// Applies a function and returns its result
///
///
pub fn cond<RDF, A>(
    value: &A,
    pred: impl FnMut(&A) -> bool,
    fail_msg: String,
) -> impl RDFNodeParse<RDF, Output = ()>
where
    RDF: FocusRDF,
    A: Clone,
{
    Cond {
        value: value.clone(),
        pred,
        fail_msg: fail_msg.clone(),
    }
}

#[derive(Debug, Clone)]
struct Cond<A, P> {
    value: A,
    pred: P,
    fail_msg: String,
}

impl<RDF, A, P> RDFNodeParse<RDF> for Cond<A, P>
where
    RDF: FocusRDF,
    P: FnMut(&A) -> bool,
    A: Clone,
{
    type Output = ();

    fn parse_impl(&mut self, _rdf: &mut RDF) -> PResult<Self::Output> {
        match (self.pred)(&self.value) {
            true => Ok(()),
            false => Err(RDFParseError::Custom {
                msg: self.fail_msg.clone(),
            }),
        }
    }
}

/// Applies a function and returns its result
pub fn apply<RDF, A, B>(
    value: &A,
    function: impl FnMut(&A) -> Result<B, RDFParseError>,
) -> impl RDFNodeParse<RDF, Output = B>
where
    RDF: FocusRDF,
    A: Clone,
{
    Apply {
        value: value.clone(),
        function,
    }
}

#[derive(Debug, Clone)]
struct Apply<A, F> {
    value: A,
    function: F,
}

impl<RDF, A, B, F> RDFNodeParse<RDF> for Apply<A, F>
where
    RDF: FocusRDF,
    F: FnMut(&A) -> Result<B, RDFParseError>,
    A: Clone,
{
    type Output = B;

    fn parse_impl(&mut self, _rdf: &mut RDF) -> PResult<Self::Output> {
        match (self.function)(&self.value) {
            Ok(b) => Ok(b),
            Err(e) => Err(e),
        }
    }
}

/// Applies a function over the RDF graph and returns the result of that function
pub fn apply_rdf<RDF, A>(
    function: impl FnMut(&mut RDF) -> Result<A, RDFParseError>,
) -> impl RDFNodeParse<RDF, Output = A>
where
    RDF: FocusRDF,
{
    ApplyRDF { function }
}

#[derive(Debug, Clone)]
struct ApplyRDF<F> {
    function: F,
}

impl<RDF, A, F> RDFNodeParse<RDF> for ApplyRDF<F>
where
    RDF: FocusRDF,
    F: FnMut(&mut RDF) -> Result<A, RDFParseError>,
{
    type Output = A;

    fn parse_impl(&mut self, rdf: &mut RDF) -> PResult<Self::Output> {
        match (self.function)(rdf) {
            Ok(a) => Ok(a),
            Err(e) => Err(e),
        }
    }
}

/// Returns all nodes that are instances of the expected IRI in the RDF data
pub fn instances_of<RDF>(expected: &IriS) -> impl RDFNodeParse<RDF, Output = Vec<RDF::Subject>>
where
    RDF: FocusRDF,
{
    subjects_with_property_value::<RDF>(&RDF_TYPE, &expected.clone().into())
}

pub fn parse_rdf_type<RDF>() -> impl RDFNodeParse<RDF, Output = RDF::Term>
where
    RDF: FocusRDF,
{
    property_value(&RDF_TYPE)
}

pub fn has_type<RDF>(expected: IriS) -> impl RDFNodeParse<RDF, Output = ()>
where
    RDF: FocusRDF,
{
    parse_rdf_type().then(move |term: RDF::Term| equals(term.clone(), expected.clone().into()))
}

pub fn equals<RDF>(term: RDF::Term, expected: RDF::Term) -> impl RDFNodeParse<RDF, Output = ()>
where
    RDF: FocusRDF,
{
    let expected_str = format!("{expected}");
    cond(
        &term,
        move |t| t == &expected,
        format!("Term {term} not equals {}", expected_str),
    )
}

/// Returns all nodes that are instances of the expected IRI in the RDF data
pub fn subjects_with_property_value<RDF>(
    property: &IriS,
    value: &RDF::Term,
) -> SubjectsPropertyValue<RDF>
where
    RDF: FocusRDF,
{
    SubjectsPropertyValue {
        property: property.clone().into(),
        value: value.clone(),
        _marker_rdf: PhantomData,
    }
}

pub struct SubjectsPropertyValue<RDF: Query> {
    property: RDF::IRI,
    value: RDF::Term,
    _marker_rdf: PhantomData<RDF>,
}

impl<RDF> RDFNodeParse<RDF> for SubjectsPropertyValue<RDF>
where
    RDF: FocusRDF,
{
    type Output = Vec<RDF::Subject>;

    fn parse_impl(&mut self, rdf: &mut RDF) -> PResult<Vec<RDF::Subject>> {
        let subjects = rdf
            .subjects_with_predicate_object(&self.property, &self.value)
            .map_err(|e| RDFParseError::ErrorSubjectsPredicateObject {
                property: format!("{}", self.property),
                value: format!("{}", self.value),
                err: e.to_string(),
            })?;
        let mut result = Vec::new();
        for s in subjects {
            result.push(s)
        }
        Ok(result)
    }
}

rdf_parser! {
    /// Parses the value of `property` as an RDF list
    pub fn parse_property_value_as_list['a, RDF](property: &'a IriS)(RDF) -> Vec<RDF::Term>
        where [
        ] {
            property_value(property)
            .then(|node|
                set_focus(&node).then(|_|
                    rdf_list())
             )
    }
}

/// Apply a parser to an RDF node associated with the value of it's `rdf:type` property
pub fn parse_by_type<RDF, P, A>(
    values: Vec<(IriS, P)>,
    default: P,
) -> impl RDFNodeParse<RDF, Output = A>
where
    RDF: FocusRDF,
    P: RDFNodeParse<RDF, Output = A>,
{
    ParseByType {
        values: HashMap::from_iter(values),
        default,
    }
}

pub struct ParseByType<I, P> {
    values: HashMap<I, P>,
    default: P,
}

impl<RDF, P, A> RDFNodeParse<RDF> for ParseByType<IriS, P>
where
    RDF: FocusRDF,
    P: RDFNodeParse<RDF, Output = A>,
{
    type Output = A;

    fn parse_impl(&mut self, rdf: &mut RDF) -> PResult<Self::Output> {
        let rdf_type = parse_rdf_type().parse_impl(rdf)?;
        let iri: RDF::IRI =
            rdf_type
                .clone()
                .try_into()
                .map_err(|_| RDFParseError::ExpectedIRI {
                    term: format!("{rdf_type}"),
                })?;
        let iri_string = iri.as_str();
        match self.values.get_mut(&iri!(iri_string)) {
            Some(p) => p.parse_impl(rdf),
            None => self.default.parse_impl(rdf),
        }
    }
}

/// Equivalent to [`parser1.with(parser2)`]
///
/// Discards the value of the first parser and returns the value of the second parser
///
pub fn with<RDF, P1, P2>(parser1: P1, parser2: P2) -> With<P1, P2>
where
    RDF: FocusRDF,
    P1: RDFNodeParse<RDF>,
    P2: RDFNodeParse<RDF>,
{
    With { parser1, parser2 }
}

#[derive(Copy, Clone)]
pub struct With<P1, P2> {
    parser1: P1,
    parser2: P2,
}

impl<RDF, A, B, P1, P2> RDFNodeParse<RDF> for With<P1, P2>
where
    RDF: FocusRDF,
    P1: RDFNodeParse<RDF, Output = A>,
    P2: RDFNodeParse<RDF, Output = B>,
{
    type Output = B;

    fn parse_impl(&mut self, rdf: &mut RDF) -> PResult<Self::Output> {
        match self.parser1.parse_impl(rdf) {
            Ok(_) => match self.parser2.parse_impl(rdf) {
                Ok(b) => Ok(b),
                Err(e) => Err(e),
            },
            Err(e) => Err(e),
        }
    }
}

/// Applies a parser over a list of nodes and returns the list of values
///
pub fn parse_nodes<RDF, P>(nodes: Vec<RDF::Term>, parser: P) -> ParserNodes<RDF, P>
where
    RDF: FocusRDF,
    P: RDFNodeParse<RDF>,
{
    ParserNodes { nodes, parser }
}

#[derive(Clone)]
pub struct ParserNodes<RDF, P>
where
    RDF: FocusRDF,
{
    nodes: Vec<RDF::Term>,
    parser: P,
}

impl<RDF, A, P> RDFNodeParse<RDF> for ParserNodes<RDF, P>
where
    RDF: FocusRDF,
    P: RDFNodeParse<RDF, Output = A>,
{
    type Output = Vec<A>;

    fn parse_impl(&mut self, rdf: &mut RDF) -> PResult<Self::Output> {
        let mut results = Vec::new();
        for node in self.nodes.iter() {
            rdf.set_focus(node);
            let value = self.parser.parse_impl(rdf)?;
            results.push(value)
        }
        Ok(results)
    }
}

/// Implementation of [`RDFNodeParse::by_ref`]
pub struct ByRef<'p, P> {
    p: &'p mut P,
}

impl<'p, P> ByRef<'p, P> {
    #[inline(always)]
    pub(crate) fn new(p: &'p mut P) -> Self {
        Self { p }
    }
}

impl<RDF, P, O> RDFNodeParse<RDF> for ByRef<'_, P>
where
    RDF: FocusRDF,
    P: RDFNodeParse<RDF, Output = O>,
{
    type Output = O;

    #[inline(always)]
    fn parse_impl(&mut self, rdf: &mut RDF) -> PResult<Self::Output> {
        self.p.parse_impl(rdf)
    }
}<|MERGE_RESOLUTION|>--- conflicted
+++ resolved
@@ -8,13 +8,8 @@
 use std::fmt::Debug;
 
 use crate::{
-<<<<<<< HEAD
     literal::Literal, rdf_parser, FocusRDF, PResult, Query, RDFParseError, Rdf, RDF_FIRST,
     RDF_NIL_STR, RDF_REST, RDF_TYPE,
-=======
-    rdf_parser, FocusRDF, PResult, Query, RDFParseError, Rdf, RDF_FIRST, RDF_NIL_STR, RDF_REST,
-    RDF_TYPE,
->>>>>>> e783692a
 };
 use crate::{srdf_basic::Literal as _, Iri as _};
 
@@ -649,11 +644,7 @@
 /// let x = iri!("http://example.org/x");
 /// assert_eq!(iri().parse(&x, graph).unwrap(), x)
 /// ```
-pub fn literal<RDF>() -> impl RDFNodeParse<RDF, Output = RDF::Literal>
-// TODO: check this
-where
-    RDF: FocusRDF,
-{
+pub fn literal<RDF: FocusRDF>() -> impl RDFNodeParse<RDF, Output = Literal> {
     term().flat_map(|ref t: RDF::Term| {
         let literal: RDF::Literal =
             t.clone()
@@ -661,10 +652,7 @@
                 .map_err(|_| RDFParseError::ExpectedLiteral {
                     term: t.to_string(),
                 })?;
-<<<<<<< HEAD
         let literal: Literal = literal.as_literal();
-=======
->>>>>>> e783692a
         Ok(literal)
     })
 }
