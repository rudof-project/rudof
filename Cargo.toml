--- conflicted
+++ resolved
@@ -11,14 +11,12 @@
     "rbe_testsuite",
     "rdf_config",
     "rudof_cli",
-<<<<<<< HEAD
+    "rudof_lib",
+    "rudof_cli",
     "rudof_mcp",
     "shex_testsuite",
     "shex_validation",
     "shapemap",
-=======
-    "rudof_lib",
->>>>>>> 7c099d91
     "shacl_ast",
     "shacl_ir",
     "shacl_rdf",
@@ -52,7 +50,6 @@
 ]
 
 [workspace.dependencies]
-<<<<<<< HEAD
 iri_s = { version = "0.1.82", path = "./iri_s" }
 dctap = { version = "0.1.86", path = "./dctap" }
 rbe = { version = "0.1.86", path = "./rbe" }
@@ -74,8 +71,6 @@
 shex_testsuite = { version = "0.1.62", path = "./shex_testsuite" }
 pyrudof = { version = "0.1.86", path = "./python" }
 rudof_mcp = { version = "0.0.1", path = "./rudof_mcp" }
-=======
->>>>>>> 7c099d91
 
 # [dependencies]
 anyhow = "1.0"
