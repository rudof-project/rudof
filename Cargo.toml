[workspace]
resolver = "2"
members = [
    "dctap",
    "iri_s",
    "mie",
    "python",
    "prefixmap",
    "rbe",
    "rbe_testsuite",
    "rdf_config",
    "rudof_lib",
    "rudof_cli",
    "shacl_ast",
    "shacl_rdf",
    "shacl_ir",
    "shacl_validation",
    "shapes_comparator",
    "shapes_converter",
    "shex_ast",
    "shex_testsuite",
    "shex_validation",
    "sparql_service",
<<<<<<< HEAD
    "python", 
    "data_generator",
=======
    "srdf",
>>>>>>> 7548a450
]

exclude = ["shex_compact_winnow"]

default-members = [
    "rudof_cli",
    # "shacl_ast",
    # "shacl_validation",
    # "srdf",
]

[workspace.package]
edition = "2021"
license = "MIT OR Apache-2.0"
description = "RDF data shapes implementation in Rust"
repository = "https://github.com/rudof-project/rudof"
homepage = "https://rudof-project.github.io/rudof"
readme = "./README.md"
keywords = ["rdf", "linked-data", "semantic-web", "shex"]
categories = ["database"]
authors = [
    "Jose Emilio Labra Gayo <labra@uniovi.es>",
    "Ángel Iglesias Préstamo <angel.iglesias.prestamo@gmail.com>",
    "Marc-Antoine Arnaud <marc-antoine.arnaud@luminvent.com>",
]

[workspace.dependencies]
dctap = { version = "0.1.111", path = "./dctap" }
iri_s = { version = "0.1.90", path = "./iri_s" }
lazy-regex = "3.4"
mie = { version = "0.1.104", path = "./mie" }
nom = "7"
nom_locate = "4"
petgraph = { version = "0.8" }
prefixmap = { version = "0.1.104", path = "./prefixmap" }
pretty = { version = "0.12" }
pyrudof = { version = "0.1.110", path = "./python" }
rbe = { version = "0.1.111", path = "./rbe" }
rbe_testsuite = { version = "0.1.90", path = "./rbe_testsuite" }
rdf_config = { version = "0.1.102", path = "./rdf_config" }
rudof_cli = { version = "0.1.111", path = "./rudof_cli" }
rudof_lib = { version = "0.1.110", path = "./rudof_lib" }
shacl_ast = { version = "0.1.106", path = "./shacl_ast" }
shacl_ir = { version = "0.1.90", path = "./shacl_ir" }
shacl_rdf = { version = "0.1.90", path = "./shacl_rdf" }
shacl_validation = { version = "0.1.90", path = "./shacl_validation" }
shapemap = { version = "0.1.106", path = "./shapemap" }
shapes_comparator = { version = "0.1.111", path = "./shapes_comparator" }
shapes_converter = { version = "0.1.111", path = "./shapes_converter" }
shex_ast = { version = "0.1.111", path = "./shex_ast" }
shex_compact = { version = "0.1.111", path = "./shex_compact" }
shex_testsuite = { version = "0.1.108", path = "./shex_testsuite" }
shex_validation = { version = "0.1.111", path = "./shex_validation" }
sparql_service = { version = "0.1.111", path = "./sparql_service" }
srdf = { version = "0.1.111", path = "./srdf" }

# [dependencies]
anyhow = "1.0"
async-trait = "0.1.89"
clap = { version = "4.2.1", features = ["derive"] }
clientele = "0.2"
colored = "3"
const_format = "0.2"
either = { version = "1.13" }
indexmap = "2.1"
itertools = "0.14"
oxsdatatypes = "0.2.2"
oxigraph = { version = "0.5.0", default-features = false, features = [
    "rdf-12",
] }
oxiri = { version = "0.2.11" }
oxilangtag = { version = "0.1.5", features = ["serde"] }
oxjsonld = { version = "0.2.0", features = ["rdf-12"] }
oxrdf = { version = "0.3.0", features = ["oxsdatatypes", "rdf-12"] }
oxrdfio = { version = "0.2.0", features = ["rdf-12"] }
oxrdfxml = { version = "0.2.0" }
oxttl = { version = "0.2.0", features = ["rdf-12"] }
regex = "1.11"
reqwest = { version = "0.12", features = ["blocking", "json"] }
rust_decimal = "1.38"
rust_decimal_macros = "1.38"
sparesults = { version = "0.3.0", features = ["sparql-12"] }
spargebra = { version = "0.4.0", features = ["sparql-12"] }
supports-color = "3.0.0"
serde = { version = "1", features = ["derive"] }
serde_json = "1.0"
toml = "0.9"
tempfile = "3.10.1"
thiserror = "2.0"
tracing = "0.1"
tracing-subscriber = { version = "0.3", features = ["env-filter"] }
tracing-test = "0.2.5"
url = "2.2.2"

[patch.crates-io]
# use fork fixing zip dependency until PR is merged
# calamine = { git = "https://github.com/prophittcorey/calamine", branch = "fix/zip-3.0" }<|MERGE_RESOLUTION|>--- conflicted
+++ resolved
@@ -21,12 +21,8 @@
     "shex_testsuite",
     "shex_validation",
     "sparql_service",
-<<<<<<< HEAD
-    "python", 
+    "srdf",
     "data_generator",
-=======
-    "srdf",
->>>>>>> 7548a450
 ]
 
 exclude = ["shex_compact_winnow"]
