use crate::rudof_mcp_service::{errors::*, service::*};
use rmcp::{
    ErrorData as McpError,
    handler::server::wrapper::Parameters,
    model::{CallToolResult, Content},
};
use rudof_lib::{node_info::*, parse_node_selector};
use schemars::JsonSchema;
use serde::{Deserialize, Serialize};
use serde_json::json;
use std::io::Cursor;

#[derive(Debug, Serialize, Deserialize, JsonSchema)]
pub struct NodeInfoRequest {
    /// Node IRI or prefixed name (e.g. ":a" or "http://example.org/a")
    pub node: String,
    /// Optional list of predicates to filter outgoing arcs
    pub predicates: Option<Vec<String>>,
    /// Optional mode
    pub mode: Option<String>,
}

#[derive(Debug, Serialize, Deserialize, JsonSchema)]
pub struct NodeInfoResponse {
    /// The qualified IRI of the RDF subject node.
    pub subject: String,
    /// List of outgoing arcs from the subject node.
    pub outgoing: Vec<NodePredicateObjects>,
    /// List of incoming arcs to the subject node.
    pub incoming: Vec<NodePredicateSubjects>,
    /// Number of outgoing predicates
    pub outgoing_count: usize,
    /// Number of incoming predicates
    pub incoming_count: usize,
    /// Total number of outgoing objects
    pub total_outgoing_objects: usize,
    /// Total number of incoming subjects
    pub total_incoming_subjects: usize,
}

#[derive(Debug, Serialize, Deserialize, JsonSchema)]
pub struct NodePredicateObjects {
    /// The qualified IRI of the predicate.
    pub predicate: String,
    /// List of qualified object terms linked via this predicate.
    pub objects: Vec<String>,
}

#[derive(Debug, Serialize, Deserialize, JsonSchema)]
pub struct NodePredicateSubjects {
    /// The qualified IRI of the predicate.
    pub predicate: String,
    /// List of qualified subject terms that point to the node via this predicate.
    pub subjects: Vec<String>,
}

pub async fn node_info_impl(
    service: &RudofMcpService,
    Parameters(NodeInfoRequest {
        node,
        predicates,
        mode,
    }): Parameters<NodeInfoRequest>,
) -> Result<CallToolResult, McpError> {
    let rudof = service.rudof.lock().await;
    let rdf = rudof.get_rdf_data();

    let node_selector = parse_node_selector(&node)
        .map_err(|e| rdf_error("parsing node selector", e.to_string()))?;

    let mode_str = mode.as_deref().unwrap_or("both");
    let mut options = NodeInfoOptions::from_mode_str(mode_str)
        .map_err(|e| rdf_error("parsing node mode", e.to_string()))?;
    options.show_colors = false;

    let pred_list: Vec<String> = predicates.unwrap_or_default();
    let node_infos = match get_node_info(rdf, node_selector, &pred_list, &options) {
        Ok(infos) => infos,
        Err(e) => {
            return Err(resource_not_found(
                error_messages::NODE_NOT_FOUND,
                Some(json!({ "error": e.to_string() })),
            ));
        }
    };

    let node_info = &node_infos[0];

    let mut output_buffer = Cursor::new(Vec::new());

    format_node_info_list(&node_infos, rdf, &mut output_buffer, &options)
        .map_err(|e| rdf_error("formatting node info", e.to_string()))?;

    let output_bytes = output_buffer.into_inner();
    let output_str = String::from_utf8(output_bytes)
        .map_err(|e| rdf_error("converting to UTF-8", e.to_string()))?;

    let outgoing_data: Vec<NodePredicateObjects> = node_info
        .outgoing
        .iter()
        .map(|(predicate_iri, objects_vec)| NodePredicateObjects {
            predicate: predicate_iri.to_string(),
            objects: objects_vec.iter().map(|term| term.to_string()).collect(),
        })
        .collect();

    let incoming_data: Vec<NodePredicateSubjects> = node_info
        .incoming
        .iter()
        .map(|(predicate_iri, subjects_vec)| NodePredicateSubjects {
            predicate: predicate_iri.to_string(),
            subjects: subjects_vec
                .iter()
                .map(|subject| subject.to_string())
                .collect(),
        })
        .collect();

    // Calculate metadata
    let outgoing_count = outgoing_data.len();
    let incoming_count = incoming_data.len();
    let total_outgoing_objects: usize = outgoing_data.iter().map(|p| p.objects.len()).sum();
    let total_incoming_subjects: usize = incoming_data.iter().map(|p| p.subjects.len()).sum();

    let response = NodeInfoResponse {
        subject: node_info.subject_qualified.clone(),
<<<<<<< HEAD
        outgoing: outgoing_data,
        incoming: incoming_data,
        outgoing_count,
        incoming_count,
        total_outgoing_objects,
        total_incoming_subjects,
=======
        outgoing: node_info
            .outgoing
            .iter()
            .map(|(predicate_iri, objects_vec)| NodePredicateObjects {
                predicate: predicate_iri.to_string(),
                objects: objects_vec
                    .iter()
                    .map(
                        |term| term.to_string(), // TODO: Review this
                    )
                    .collect(),
            })
            .collect(),
        incoming: node_info
            .incoming
            .iter()
            .map(|(predicate_iri, subjects_vec)| NodePredicateSubjects {
                predicate: predicate_iri.to_string(),
                subjects: subjects_vec
                    .iter()
                    .map(|subject| subject.to_string())
                    .collect(),
            })
            .collect(),
>>>>>>> 8144ce04
    };

    tracing::info!(
        node = %node,
        subject = %node_info.subject_qualified,
        outgoing_predicates = outgoing_count,
        incoming_predicates = incoming_count,
        total_outgoing_objects,
        total_incoming_subjects,
        mode = mode_str,
        "Retrieved node information"
    );

    let structured = serde_json::to_value(&response).map_err(|e| {
        internal_error(
            error_messages::SERIALIZE_DATA_ERROR,
            Some(json!({ "error": e.to_string() })),
        )
    })?;

    // Create a summary text
    let summary = format!(
        "# Node Information: {}\n\n\
        **Mode:** {}\n\
        **Outgoing Predicates:** {}\n\
        **Incoming Predicates:** {}\n\
        **Total Outgoing Objects:** {}\n\
        **Total Incoming Subjects:** {}\n",
        node_info.subject_qualified,
        mode_str,
        outgoing_count,
        incoming_count,
        total_outgoing_objects,
        total_incoming_subjects
    );

    let detailed_output = format!("## Detailed Node Information\n\n```\n{}\n```", output_str);

    let mut result =
        CallToolResult::success(vec![Content::text(summary), Content::text(detailed_output)]);
    result.structured_content = Some(structured);
    Ok(result)
}

#[cfg(test)]
mod tests {
    use super::*;
    use crate::rudof_mcp_service::service::{RudofMcpService, ServiceConfig};
    use crate::rudof_mcp_service::tools::data_tools_impl::{
        LoadRdfDataFromSourcesRequest, load_rdf_data_from_sources_impl,
    };
    use rmcp::handler::server::wrapper::Parameters;
    use std::collections::HashMap;
    use std::sync::Arc;
    use tokio;
    use tokio::sync::{Mutex, RwLock};

    const SAMPLE_TURTLE: &str = r#"
        prefix : <http://example.org/>
        prefix xsd: <http://www.w3.org/2001/XMLSchema#>

        :a :name       "Alice"                  ;
        :birthdate  "1990-05-02"^^xsd:date   ;
        :enrolledIn :cs101                   .

        :b :name "Bob", "Robert" .

        :cs101 :name "Computer Science" .
    "#;

    // Initialize the RudofMcpService in a blocking-safe context
    async fn create_test_service() -> RudofMcpService {
        tokio::task::spawn_blocking(|| {
            let rudof_config = rudof_lib::RudofConfig::new().unwrap();
            let rudof = rudof_lib::Rudof::new(&rudof_config).unwrap();
            RudofMcpService {
                rudof: Arc::new(Mutex::new(rudof)),
                tool_router: Default::default(),
                prompt_router: Default::default(),
                config: Arc::new(RwLock::new(ServiceConfig::default())),
                resource_subscriptions: Arc::new(RwLock::new(HashMap::new())),
                current_min_log_level: Arc::new(RwLock::new(None)),
                current_context: Arc::new(RwLock::new(None)),
            }
        })
        .await
        .unwrap()
    }

    #[tokio::test]
    async fn test_node_info_impl_success() {
        let service = create_test_service().await;

        // Load RDF data
        let _ = load_rdf_data_from_sources_impl(
            &service,
            Parameters(LoadRdfDataFromSourcesRequest {
                data: vec![SAMPLE_TURTLE.to_string()],
                data_format: None,
                base: None,
                endpoint: None,
            }),
        )
        .await
        .unwrap();

        let params = Parameters(NodeInfoRequest {
            node: ":a".to_string(),
            predicates: None,
            mode: Some("both".to_string()),
        });

        let result = node_info_impl(&service, params).await;
        assert!(result.is_ok());
        let call_result = result.unwrap();
        assert!(call_result.structured_content.is_some());
        assert!(!call_result.content.is_empty());
    }

    #[tokio::test]
    async fn test_node_info_impl_invalid_node() {
        let service = create_test_service().await;

        // Load RDF data
        let _ = load_rdf_data_from_sources_impl(
            &service,
            Parameters(LoadRdfDataFromSourcesRequest {
                data: vec![SAMPLE_TURTLE.to_string()],
                data_format: None,
                base: None,
                endpoint: None,
            }),
        )
        .await
        .unwrap();

        let params = Parameters(NodeInfoRequest {
            node: "<http://example.org/nonexistent>".to_string(),
            predicates: None,
            mode: Some("both".to_string()),
        });

        let result = node_info_impl(&service, params).await;
        assert!(result.is_err());
        let err = result.unwrap_err();
        assert_eq!(err.message, "Node not found");
    }
}<|MERGE_RESOLUTION|>--- conflicted
+++ resolved
@@ -95,43 +95,8 @@
     let output_str = String::from_utf8(output_bytes)
         .map_err(|e| rdf_error("converting to UTF-8", e.to_string()))?;
 
-    let outgoing_data: Vec<NodePredicateObjects> = node_info
-        .outgoing
-        .iter()
-        .map(|(predicate_iri, objects_vec)| NodePredicateObjects {
-            predicate: predicate_iri.to_string(),
-            objects: objects_vec.iter().map(|term| term.to_string()).collect(),
-        })
-        .collect();
-
-    let incoming_data: Vec<NodePredicateSubjects> = node_info
-        .incoming
-        .iter()
-        .map(|(predicate_iri, subjects_vec)| NodePredicateSubjects {
-            predicate: predicate_iri.to_string(),
-            subjects: subjects_vec
-                .iter()
-                .map(|subject| subject.to_string())
-                .collect(),
-        })
-        .collect();
-
-    // Calculate metadata
-    let outgoing_count = outgoing_data.len();
-    let incoming_count = incoming_data.len();
-    let total_outgoing_objects: usize = outgoing_data.iter().map(|p| p.objects.len()).sum();
-    let total_incoming_subjects: usize = incoming_data.iter().map(|p| p.subjects.len()).sum();
-
     let response = NodeInfoResponse {
         subject: node_info.subject_qualified.clone(),
-<<<<<<< HEAD
-        outgoing: outgoing_data,
-        incoming: incoming_data,
-        outgoing_count,
-        incoming_count,
-        total_outgoing_objects,
-        total_incoming_subjects,
-=======
         outgoing: node_info
             .outgoing
             .iter()
@@ -156,19 +121,7 @@
                     .collect(),
             })
             .collect(),
->>>>>>> 8144ce04
     };
-
-    tracing::info!(
-        node = %node,
-        subject = %node_info.subject_qualified,
-        outgoing_predicates = outgoing_count,
-        incoming_predicates = incoming_count,
-        total_outgoing_objects,
-        total_incoming_subjects,
-        mode = mode_str,
-        "Retrieved node information"
-    );
 
     let structured = serde_json::to_value(&response).map_err(|e| {
         internal_error(
