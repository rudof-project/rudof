pub mod validation_error;
pub use crate::validation_error::*;

use async_recursion::async_recursion;
use shapemap::{ShapeMap, ShapeMapState};
use shex_ast::compiled_schema::{ShapeExpr, TripleExpr};
use shex_ast::{CompiledSchema, SchemaJson, ShapeLabel};
use srdf::{IriS, SRDF};
use std::fmt::Debug;
use std::hash::Hash;
use std::str::FromStr;
use std::sync::{Arc, Mutex};
use thiserror::Error;
use tokio::sync::RwLock;
use tokio::task;

struct Validator<SL> {
    schema: CompiledSchema<SL>,
}

// type Typing = Arc<RwLock<ShapeMap>>;

impl<SL> Validator<SL>
where
    SL: Eq + Hash + Debug + FromStr + Sync + Send,
{
    fn new(schema: CompiledSchema<SL>) -> Validator<SL> {
        Validator { schema: schema }
    }

    fn from_json_str(json_str: String) -> Result<Validator<SL>, ValidationError<'static, SL>> {
        match serde_json::from_str::<SchemaJson>(json_str.as_str()) {
            Ok(schema_json) => {
                let schema = CompiledSchema::from_schema_json(schema_json)?;
                Ok(Validator::new(schema))
            }
            Err(e) => Err(ValidationError::FromJsonStr {
                str: json_str,
                err: e.to_string(),
            }),
        }
    }

    #[async_recursion]
    async fn check_node_shape_label<'a, SM, G>(
        &'a self,
        node: &'a SM::NodeIdx,
        shape_label: &'a SL,
        shape_map: &'a Arc<RwLock<SM>>,
        graph: &G,
    ) -> Result<(), ValidationError<'a, SL>>
    where
        G: SRDF + Sync + Send,
        SM: ShapeMap<NodeIdx = G::Term, ShapeIdx = SL> + Sync + Send,
    {
        let sm = shape_map.blocking_read();
        match *sm.state(&node, shape_label) {
            ShapeMapState::Conforms => Ok(()),
            ShapeMapState::Fails => Ok(()),
            ShapeMapState::Inconsistent => Ok(()),
            ShapeMapState::Unknown => match self.schema.find_label(shape_label) {
                None => Err(ValidationError::LabelNotFoundError {
                    shape_label,
                    existing_labels: self.schema.existing_labels(),
                }),
                Some(shape_expr) => {
                    self.check_node_shape_expr(node, shape_expr, shape_map, graph)
                        .await
                }
            },
            ShapeMapState::Pending => match self.schema.find_label(shape_label) {
                None => Err(ValidationError::LabelNotFoundError {
                    shape_label,
                    existing_labels: self.schema.existing_labels(),
                }),
                Some(shape_expr) => {
                    self.check_node_shape_expr(node, shape_expr, shape_map, graph)
                        .await
                }
            },
        }
    }

    #[async_recursion]
    async fn check_node_shape_expr<'a, SM, G>(
        &'a self,
        node: &SM::NodeIdx,
        shape_expr: &ShapeExpr,
        shape_map: &'a Arc<RwLock<SM>>,
        graph: &G,
    ) -> Result<(), ValidationError<'a, SL>>
    where
        G: SRDF + Sync + Send,
        SM: ShapeMap<ShapeIdx = SL, NodeIdx = G::Term> + Sync + Send,
    {
        match shape_expr {
            ShapeExpr::Shape {
                expression: Some(triple_expr),
                ..
            } => {
                self.check_node_triple_expr(node, triple_expr, shape_map, graph)
                    .await
            }
            _ => todo!(),
        }
    }

    #[async_recursion]
    async fn check_node_triple_expr<'a, SM, G>(
        &'a self,
        node: &SM::NodeIdx,
        triple_expr: &TripleExpr,
        shape_map: &'a Arc<RwLock<SM>>,
        graph: &G,
    ) -> Result<(), ValidationError<'a, SL>>
    where
        G: SRDF + Sync + Send,
        SM: ShapeMap<NodeIdx = G::Term, ShapeIdx = SL> + Sync + Sync + Send,
    {
        match triple_expr {
            TripleExpr::TripleConstraint {
                id: _,
                inverse,
                predicate,
                value_expr,
                min,
                max,
                sem_acts,
                annotations,
            } => {
                if let Some(subject) = graph.term_as_subject(node) {
                    println!(
                        "Before obtaining objects for subject {} and predicate {}",
                        subject, predicate
                    );
                    let pred = cnv_iri(predicate, graph);
                    let os = graph
                        .get_objects_for_subject_predicate(
                            &subject, // &graph.iri_from_str(predicate.to_string()),
                            &pred,
                        )
                        .await
                        .map_err(|e| ValidationError::SRDFError {
                            error: format!(
                                "Obtaining objects for {subject} and predicate {predicate}: {e}",
                            ),
                        })?;
<<<<<<< HEAD
                    let ps = graph.get_predicates_subject(&subject).await.map_err(|e| {
                        ValidationError::SRDFError {
                            error: format!("Obtaining predicates for {}", subject),
                        }
                    })?;
                    println!("Result of predicates: {:?}", ps.len());
                    /*  if let Some(value_expr) = value_expr {
                        for object in os {
=======
                    let ps: srdf::Bag<<G as SRDF>::IRI> = graph
                        .get_predicates_subject(&subject)
                        .await
                        .map_err(|e| ValidationError::SRDFError {
                            error: format!("Obtaining predicates for {subject}: {e}"),
                        })?;
                    println!("Result of predicates: {}", ps);
                    println!("Result of objects: {}", os.len());
                    if let Some(value_expr) = value_expr {
                        for object in &os {
>>>>>>> eb023601
                            let result = self
                                .check_node_shape_expr(object, value_expr, shape_map, graph)
                                .await?;
                        }
                    }
                    match check_cardinality(os.len(), min, max) {
                        Ok(_) => Ok(()),
                        Err(ce) => {
                            println!(
                                "Cardinality failed: {} min {:?} max {:?}",
                                os.len(),
                                min,
                                max
                            );
                            todo!()
                        }
                    }
                } else {
                    todo!()
                }
            }
            _ => todo!(),
        }
    }
}

fn cnv_iri<'a, G>(iris: &'a IriS, graph: &'a G) -> G::IRI
where
    G: SRDF,
{
    graph.iri_from_str(iris.as_str().to_string().clone())
}

#[derive(Error, Debug)]
pub enum CardinalityError {
    #[error("Cardinality {c:?} less than min {min:?}")]
    CardinalityLessThanMin { c: usize, min: i32 },

    #[error("Cardinality {c:?} greater than max {max:?}")]
    CardinalityGreaterThanMax { c: usize, max: i32 },
}

fn check_cardinality(
    c: usize,
    min: &Option<i32>,
    max: &Option<i32>,
) -> Result<(), CardinalityError> {
    let min = min.unwrap_or(1);
    if c < min.try_into().unwrap() {
        return Err(CardinalityError::CardinalityLessThanMin { c: c, min: min });
    }
    let max = max.unwrap_or(1);
    if max == -1 {
        // max = -1 means unbounded
        return Ok(());
    }
    if c > max.try_into().unwrap() {
        return Err(CardinalityError::CardinalityGreaterThanMax { c: c, max: max });
    }
    Ok(())
}

#[cfg(test)]
mod tests {
    use std::sync::Mutex;

    use crate::*;
    use iri_s::*;
    use oxrdf::NamedNode;
    use oxrdf::*;
    use shapemap_oxgraph::shapelabel_oxgraph::ShapeLabelOxGraph;
    use shapemap_oxgraph::ShapeMapOxGraph;
    use srdf_oxgraph::SRDFGraph;

    #[test]
    fn check_cnv_iri() -> Result<(), IriSError> {
        let iri: IriS = IriS::new("http://a.example/p1").unwrap();
        let graph = SRDFGraph::new();
        let expected = NamedNode::new("http://a.example/p1".to_string()).unwrap();
        assert_eq!(cnv_iri(&iri, &graph), expected);
        Ok(())
    }

    #[test]
    fn test_cardinality() -> Result<(), CardinalityError> {
        let ce = check_cardinality(1, &None, &None)?;
        assert_eq!(ce, ());
        Ok(())
    }

    #[tokio::test]
    async fn test_simple() {
        let str = r#"{
            "@context": "http://www.w3.org/ns/shex.jsonld",
            "type": "Schema",
            "shapes": [
                {
                    "type": "ShapeDecl",
                    "id": "http://a.example/S1",
                    "shapeExpr": {
                        "type": "Shape",
                        "expression": {
                            "type": "TripleConstraint",
                            "predicate": "http://a.example/p1"
                        }
                    }
                }
            ]
        }"#;
        let validator: Validator<ShapeLabelOxGraph> =
            Validator::from_json_str(str.to_string()).unwrap();

        let rdf_str = r#"
        prefix : <http://a.example/>

        :x :p1 :y .
        "#;
        let graph = SRDFGraph::from_str(rdf_str.to_string()).unwrap();
        // Debug...
        let x = NamedNode::new_unchecked("http://a.example/x".to_string());
        let subject = Subject::NamedNode(x);
        let pred = NamedNode::new_unchecked("http://a.example/p1".to_string());
        let os = graph
            .get_objects_for_subject_predicate(&subject, &pred)
            .await
            .unwrap();
        println!("Result of objects for subject predicate: {:?}", os);
        // end debug
        let shape_label: ShapeLabelOxGraph =
            ShapeLabelOxGraph::Iri(NamedNode::new_unchecked("http://a.example/S1"));
        let shape_map = Arc::new(RwLock::new(ShapeMapOxGraph::new()));
        let node = Term::NamedNode(NamedNode::new_unchecked("http://a.example/x".to_string()));
        let result = validator
            .check_node_shape_label(&node, &shape_label, &shape_map, &graph)
            .await
            .unwrap();
        let conforms: ShapeMapState = ShapeMapState::Conforms;
        let v = shape_map.blocking_read();
        let r = v.state(&node, &shape_label);
        // let r: &ShapeMapState<'_, oxrdf::Term, ShapeLabelOxGraph> =
        //    shape_map.state(&node, &shape_label);
        assert_eq!(r, &conforms);
    }
}<|MERGE_RESOLUTION|>--- conflicted
+++ resolved
@@ -145,16 +145,6 @@
                                 "Obtaining objects for {subject} and predicate {predicate}: {e}",
                             ),
                         })?;
-<<<<<<< HEAD
-                    let ps = graph.get_predicates_subject(&subject).await.map_err(|e| {
-                        ValidationError::SRDFError {
-                            error: format!("Obtaining predicates for {}", subject),
-                        }
-                    })?;
-                    println!("Result of predicates: {:?}", ps.len());
-                    /*  if let Some(value_expr) = value_expr {
-                        for object in os {
-=======
                     let ps: srdf::Bag<<G as SRDF>::IRI> = graph
                         .get_predicates_subject(&subject)
                         .await
@@ -165,7 +155,6 @@
                     println!("Result of objects: {}", os.len());
                     if let Some(value_expr) = value_expr {
                         for object in &os {
->>>>>>> eb023601
                             let result = self
                                 .check_node_shape_expr(object, value_expr, shape_map, graph)
                                 .await?;
