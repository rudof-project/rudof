use anyhow::{bail, Context, Result};
use clap::{Parser, ValueEnum};
use shex_testsuite::manifest_mode::ManifestMode;
use shex_testsuite::manifest_run_result::ManifestRunResult;
// use shex_testsuite::manifest_run_mode;
use shex_testsuite::manifest_schemas::ManifestSchemas;
use shex_testsuite::{
    config::Config, config::ConfigError, manifest::Manifest,
    manifest_negative_structure::ManifestNegativeStructure,
    manifest_negative_syntax::ManifestNegativeSyntax, manifest_run_mode::ManifestRunMode,
    manifest_validation::ManifestValidation,
};
use std::fmt::Debug;
use std::{
    fs,
    path::{Path, PathBuf},
};

#[derive(Parser, Debug)]
#[command(author, version, about, long_about = None)]
struct Cli {
    /// Name of Manifest file
    #[arg(
        short,
        long,
        value_name = "Manifest FILE (.jsonld)",
        default_value = "shex_testsuite/localTest/schemas/manifest.jsonld"
    )]
    manifest_filename: String,

    #[arg(
        short,
        long,
        value_name = "Config",
        default_value = "shex_testsuite/config.yml"
    )]
    config: String,

    #[arg(value_enum, long="run_mode", default_value_t = ManifestRunMode::CollectErrors)]
    manifest_run_mode: ManifestRunMode,

    /// Turn debug on
    #[arg(short, long, action = clap::ArgAction::Count)]
    debug: u8,
}

fn get_base(path: &Path) -> Result<PathBuf> {
    let mut base = PathBuf::from(path);
    if base.pop() {
        Ok(base)
    } else {
        bail!("Error obtaining base from {}", path.display())
    }
}

fn parse_manifest(manifest_str: String, mode: ManifestMode) -> Result<Box<dyn Manifest>> {
    match mode {
        ManifestMode::Schemas => {
            let manifest_schemas = serde_json::from_str::<ManifestSchemas>(&manifest_str)?;
            Ok(Box::new(manifest_schemas))
        }
        ManifestMode::Validation => {
            let manifest_validation = serde_json::from_str::<ManifestValidation>(&manifest_str)?;
            Ok(Box::new(manifest_validation))
        }
        ManifestMode::NegativeStructure => {
            let manifest_schemas =
                serde_json::from_str::<ManifestNegativeStructure>(&manifest_str)?;
            Ok(Box::new(manifest_schemas))
        }
        ManifestMode::NegativeSyntax => {
            let manifest_negative_syntax =
                serde_json::from_str::<ManifestNegativeSyntax>(&manifest_str)?;
            Ok(Box::new(manifest_negative_syntax))
        }
    }
}

fn main() -> Result<()> {
    let cli = Cli::parse();
<<<<<<< HEAD
    let manifest_path = Path::new(&cli.manifest_filename);
=======

    let manifest_path = Path::new(&cli.manifest_filename);

>>>>>>> 91c7f372
    let base = get_base(manifest_path)?;
    let config = parse_config(cli.config)?;

    let manifest = {
        let path_buf = manifest_path.canonicalize()?;
        if cli.debug > 0 {
            println!("path_buf: {}", &path_buf.display());
        }
        let manifest_str = fs::read_to_string(&manifest_path)
            .with_context(|| format!("Failed to read manifest: {}", manifest_path.display()))?;

        parse_manifest(manifest_str, config.manifest_mode)?
    };
<<<<<<< HEAD
    let mut passed: usize = 0;
    let count = manifest.len();

    match manifest.run(&base, cli.debug) {
        Ok(()) => {
            println!("End of processing {count} entries");
            Ok(())
=======

    let result = manifest.run(
        &base,
        cli.debug,
        cli.manifest_run_mode,
        config.excluded_entries,
        config.single_entries,
    );

    print_result(result, cli.debug);
    Ok(())
}

fn parse_config(file_name: String) -> Result<Config, ConfigError> {
    Config::from_file(file_name)
}

fn print_result(result: ManifestRunResult, debug: u8) -> () {
    let (npassed, nskipped, nfailed) = (
        result.passed.len(),
        result.skipped.len(),
        result.failed.len(),
    );
    let overview = format!(
        "Passed: {}, Failed: {}, Skipped: {}",
        npassed, nfailed, nskipped
    );
    match debug {
        0 => {
            println!("{}", overview);
>>>>>>> 91c7f372
        }
        _ => {
            for err in result.failed {
                println!("{}", err);
            }
            println!("{}", overview);
        }
    }
}<|MERGE_RESOLUTION|>--- conflicted
+++ resolved
@@ -78,13 +78,9 @@
 
 fn main() -> Result<()> {
     let cli = Cli::parse();
-<<<<<<< HEAD
-    let manifest_path = Path::new(&cli.manifest_filename);
-=======
 
     let manifest_path = Path::new(&cli.manifest_filename);
 
->>>>>>> 91c7f372
     let base = get_base(manifest_path)?;
     let config = parse_config(cli.config)?;
 
@@ -98,15 +94,6 @@
 
         parse_manifest(manifest_str, config.manifest_mode)?
     };
-<<<<<<< HEAD
-    let mut passed: usize = 0;
-    let count = manifest.len();
-
-    match manifest.run(&base, cli.debug) {
-        Ok(()) => {
-            println!("End of processing {count} entries");
-            Ok(())
-=======
 
     let result = manifest.run(
         &base,
@@ -137,7 +124,6 @@
     match debug {
         0 => {
             println!("{}", overview);
->>>>>>> 91c7f372
         }
         _ => {
             for err in result.failed {
