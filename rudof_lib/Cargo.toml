--- conflicted
+++ resolved
@@ -33,10 +33,6 @@
 srdf.workspace = true
 thiserror = "2.0"
 toml = "0.8"
-<<<<<<< HEAD
-oxrdf = { workspace = true, features = ["oxsdatatypes"] }
-anyhow = { workspace = true }
-=======
 tracing.workspace = true
 url.workspace = true
->>>>>>> 7c099d91
+anyhow = { workspace = true }