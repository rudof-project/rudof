extern crate anyhow;
extern crate clap;
extern crate dctap;
extern crate iri_s;
extern crate oxrdf;
extern crate prefixmap;
extern crate regex;
extern crate rudof_generate;
extern crate serde_json;
extern crate shacl_ast;
extern crate shapes_converter;
extern crate srdf;
extern crate supports_color;
extern crate tracing;
extern crate tracing_subscriber;

use anyhow::*;
use clap::Parser;
use rudof_cli::CliShaclFormat;
use rudof_cli::ShExFormat as CliShExFormat;
use rudof_cli::SortByResultShapeMap;
use rudof_cli::SortByShaclValidationReport;
use rudof_cli::cli::{Cli, Command};
use rudof_cli::data::run_data;
use rudof_cli::data_format::DataFormat;
use rudof_cli::node::run_node;
use rudof_cli::query::run_query;
use rudof_cli::rdf_config::run_rdf_config;
use rudof_cli::run_compare;
use rudof_cli::{
    GenerateSchemaFormat, ValidationMode, run_convert, run_dctap, run_service, run_shacl,
    run_shapemap, run_shex, run_validate_shacl, run_validate_shex,
};
use rudof_lib::{InputSpec, RudofConfig};
use std::io;
use std::path::PathBuf;
use std::result::Result::Ok;
use tracing_subscriber::prelude::*;
use tracing_subscriber::{filter::EnvFilter, fmt};

#[allow(unused_variables)]
fn main() -> Result<()> {
    // Load environment variables from `.env`:
    clientele::dotenv().ok();

    let fmt_layer = fmt::layer()
        .with_file(true)
        .with_target(false)
        .with_line_number(true)
        .with_writer(io::stderr)
        .without_time();
    // Attempts to get the value of RUST_LOG which can be info, debug, trace, If unset, it uses "info"
    let filter_layer = EnvFilter::try_from_default_env()
        .or_else(|_| EnvFilter::try_new("info"))
        .unwrap();
    tracing_subscriber::registry()
        .with(filter_layer)
        .with(fmt_layer)
        .init();

    tracing::debug!("rudof running...");

    let args = clientele::args_os()?;
    let cli = Cli::parse_from(args);

    match &cli.command {
<<<<<<< HEAD
        Some(Command::Mcp {
            host,
            port,
            route_name,
        }) => {
            // Run the MCP server
            rudof_mcp::run_mcp(route_name, port, host)
=======
        Some(Command::Compare {
            schema1,
            format1,
            input_mode1,
            base1,
            shape1,
            schema2,
            format2,
            input_mode2,
            base2,
            shape2,
            result_format,
            output,
            target_folder,
            force_overwrite,
            config,
            reader_mode,
            show_time,
        }) => {
            let config = get_config(config)?;
            run_compare(
                schema1,
                format1,
                input_mode1,
                base1,
                shape1.as_deref(),
                schema2,
                format2,
                input_mode2,
                base2,
                shape2.as_deref(),
                &reader_mode.into(),
                output,
                result_format,
                &config,
                *force_overwrite,
            )
        }
        Some(Command::RdfConfig {
            input,
            format,
            output,
            result_format,
            config,
            force_overwrite,
        }) => {
            let config = get_config(config)?;
            run_rdf_config(
                input,
                format,
                output,
                result_format,
                &config,
                *force_overwrite,
            )
>>>>>>> 7c099d91
        }
        Some(Command::Service {
            service,
            service_format,
            output,
            result_service_format,
            config,
            reader_mode,
            force_overwrite,
        }) => {
            let config = get_config(config)?;
            run_service(
                service,
                service_format,
                reader_mode,
                output,
                result_service_format,
                &config,
                *force_overwrite,
            )
        }
        Some(Command::Shex {
            schema,
            schema_format,
            shape,
            result_schema_format,
            show_dependencies,
            base,
            output,
            show_time,
            show_schema,
            show_statistics,
            compile,
            force_overwrite,
            reader_mode,
            config,
        }) => {
            let config = get_config(config)?;
            if let Some(show_dependencies) = show_dependencies {
                config
                    .shex_config()
                    .with_show_dependencies(*show_dependencies);
            }
            if let Some(flag) = show_statistics {
                config.shex_config().set_show_extends(*flag);
            }
            let show_time = (*show_time).unwrap_or_default();
            run_shex(
                schema,
                schema_format,
                shape,
                base,
                result_schema_format,
                output,
                show_time,
                show_schema.unwrap_or_default(),
                compile.unwrap_or_default(),
                *force_overwrite,
                &reader_mode.into(),
                &config,
            )
        }
        Some(Command::Validate {
            validation_mode,
            schema,
            schema_format,
            base_schema,
            data,
            data_format,
            base_data,
            reader_mode,
            endpoint,
            node,
            shape,
            shapemap,
            shapemap_format,
            max_steps,
            shacl_validation_mode,
            result_format,
            sort_by,
            output,
            config,
            force_overwrite,
        }) => {
            let config = get_config(config)?;
            match validation_mode {
                ValidationMode::ShEx => {
                    let result_shex_format = result_format.to_shex_result_format();
                    let sort_by = cnv_sort_by_validate_result_map(sort_by);
                    run_validate_shex(
                        schema,
                        schema_format,
                        base_schema,
                        data,
                        data_format,
                        base_data,
                        endpoint,
                        &reader_mode.into(),
                        node,
                        shape,
                        shapemap,
                        shapemap_format,
                        cli.debug,
                        &result_shex_format,
                        &sort_by,
                        output,
                        &config,
                        *force_overwrite,
                    )
                }
                ValidationMode::SHACL => {
                    let shacl_format = match &schema_format {
                        None => Ok::<Option<CliShaclFormat>, anyhow::Error>(None),
                        Some(f) => {
                            let f = schema_format_to_shacl_format(f)?;
                            Ok(Some(f))
                        }
                    }?;
                    let result_shacl_validation = result_format.to_shacl_result_format();
                    let sort_by = cnv_sort_by_validate_report(sort_by);
                    run_validate_shacl(
                        schema,
                        &shacl_format,
                        base_schema,
                        data,
                        data_format,
                        base_data,
                        endpoint,
                        &reader_mode.into(),
                        *shacl_validation_mode,
                        cli.debug,
                        &result_shacl_validation,
                        &sort_by,
                        output,
                        &config,
                        *force_overwrite,
                    )
                }
            }
        }
        Some(Command::ShexValidate {
            schema,
            schema_format,
            base_schema,
            data,
            data_format,
            base_data,
            reader_mode,
            endpoint,
            node,
            shape,
            shapemap,
            shapemap_format,
            result_format,
            output,
            config,
            force_overwrite,
            sort_by,
        }) => {
            let config = get_config(config)?;
            run_validate_shex(
                schema,
                schema_format,
                base_schema,
                data,
                data_format,
                base_data,
                endpoint,
                &reader_mode.into(),
                node,
                shape,
                shapemap,
                shapemap_format,
                cli.debug,
                result_format,
                sort_by,
                output,
                &config,
                *force_overwrite,
            )
        }
        Some(Command::ShaclValidate {
            shapes,
            shapes_format,
            base_shapes,
            data,
            data_format,
            base_data,
            reader_mode,
            endpoint,
            mode,
            result_format,
            sort_by,
            output,
            force_overwrite,
            config,
        }) => {
            let config = get_config(config)?;

            run_validate_shacl(
                shapes,
                shapes_format,
                base_shapes,
                data,
                data_format,
                base_data,
                endpoint,
                &reader_mode.into(),
                *mode,
                cli.debug,
                result_format,
                sort_by,
                output,
                &config,
                *force_overwrite,
            )
        }
        Some(Command::Data {
            data,
            data_format,
            base,
            reader_mode,
            output,
            result_format,
            force_overwrite,
            config,
        }) => {
            let config = get_config(config)?;
            run_data(
                data,
                data_format,
                base,
                cli.debug,
                output,
                result_format,
                *force_overwrite,
                &reader_mode.into(),
                &config,
            )
        }
        Some(Command::Node {
            data,
            data_format,
            base,
            endpoint,
            reader_mode,
            node,
            predicates,
            show_node_mode,
            show_hyperlinks,
            output,
            config,
            force_overwrite,
        }) => {
            let config = get_config(config)?;
            run_node(
                data,
                data_format,
                base,
                endpoint,
                &reader_mode.into(),
                node,
                predicates,
                show_node_mode,
                show_hyperlinks,
                cli.debug,
                output,
                &config,
                *force_overwrite,
            )
        }
        Some(Command::Shapemap {
            shapemap,
            shapemap_format,
            result_shapemap_format,
            output,
            force_overwrite,
        }) => run_shapemap(
            shapemap,
            shapemap_format,
            result_shapemap_format,
            output,
            *force_overwrite,
        ),
        Some(Command::Shacl {
            data,
            data_format,
            base_data,
            reader_mode,
            shapes,
            shapes_format,
            base_shapes,
            endpoint,
            result_shapes_format,
            output,
            force_overwrite,
            config,
        }) => {
            let config = get_config(config)?;
            run_shacl(
                data,
                data_format,
                base_data,
                endpoint,
                shapes,
                shapes_format,
                base_shapes,
                result_shapes_format,
                output,
                *force_overwrite,
                &reader_mode.into(),
                &config,
            )
        }
        Some(Command::DCTap {
            file,
            format,
            result_format,
            config,
            output,
            force_overwrite,
        }) => {
            let config = get_config(config)?;
            run_dctap(
                file,
                format,
                result_format,
                output,
                &config,
                *force_overwrite,
            )?;
            Ok(())
        }
        Some(Command::Convert {
            file,
            format,
            base,
            input_mode,
            shape,
            result_format,
            output,
            output_mode,
            target_folder,
            force_overwrite,
            config,
            show_time,
            reader_mode,
        }) => {
            let config = get_config(config)?;
            run_convert(
                file,
                format,
                base,
                input_mode,
                shape,
                result_format,
                output,
                output_mode,
                target_folder,
                &config,
                *force_overwrite,
                &reader_mode.into(),
                show_time.unwrap_or(false),
            )
        }
        Some(Command::Query {
            query,
            data,
            data_format,
            base,
            endpoint,
            reader_mode,
            output,
            result_query_format,
            query_type,
            config,
            force_overwrite,
        }) => {
            let config = get_config(config)?;
            run_query(
                data,
                data_format,
                base,
                endpoint,
                &reader_mode.into(),
                query,
                query_type,
                result_query_format,
                output,
                &config,
                cli.debug,
                *force_overwrite,
            )
        }
        Some(Command::Generate {
            schema,
            schema_format,
            entity_count,
            output,
            result_format,
            seed,
            parallel,
            config,
            force_overwrite,
        }) => run_generate(
            schema,
            schema_format,
            *entity_count,
            output,
            result_format,
            *seed,
            *parallel,
            config,
            *force_overwrite,
        ),
        None => {
            bail!("Command not specified, type `--help` to see list of commands")
        }
    }
}

fn get_config(config: &Option<PathBuf>) -> Result<RudofConfig> {
    match config {
        Some(config_path) => match RudofConfig::from_path(config_path) {
            Ok(c) => Ok(c),
            Err(e) => Err(anyhow!(
                "Error obtaining Rudof config from {}\nError: {e}",
                config_path.display()
            )),
        },
        None => Ok(RudofConfig::default()),
    }
}

fn schema_format_to_shacl_format(f: &CliShExFormat) -> Result<CliShaclFormat> {
    match f {
        CliShExFormat::Internal => Ok(CliShaclFormat::Internal),
        CliShExFormat::ShExC => Err(anyhow!(
            "Validation using SHACL mode doesn't support ShExC format"
        )),
        CliShExFormat::Simple => Err(anyhow!(
            "Validation using SHACL mode doesn't support {f} format"
        )),
        CliShExFormat::Turtle => Ok(CliShaclFormat::Turtle),
        CliShExFormat::NTriples => Ok(CliShaclFormat::NTriples),
        CliShExFormat::RDFXML => Ok(CliShaclFormat::RDFXML),
        CliShExFormat::TriG => Ok(CliShaclFormat::TriG),
        CliShExFormat::N3 => Ok(CliShaclFormat::N3),
        CliShExFormat::NQuads => Ok(CliShaclFormat::NQuads),
        CliShExFormat::ShExJ => bail!("Validation using SHACL mode doesn't support ShExC format"),
        CliShExFormat::JSON => Ok(CliShaclFormat::JsonLd),
        CliShExFormat::JSONLD => Ok(CliShaclFormat::JsonLd),
    }
}

#[allow(clippy::too_many_arguments)]
fn run_generate(
    schema: &InputSpec,
    schema_format: &GenerateSchemaFormat,
    entity_count: usize,
    output: &Option<PathBuf>,
    result_format: &DataFormat,
    seed: Option<u64>,
    parallel: Option<usize>,
    config_file: &Option<PathBuf>,
    _force_overwrite: bool,
) -> Result<()> {
    use rudof_generate::{DataGenerator, GeneratorConfig};

    // Create tokio runtime
    let runtime = tokio::runtime::Runtime::new()?;

    runtime.block_on(async {
        // Load or create configuration
        let mut config = if let Some(config_path) = config_file {
            if config_path.extension().and_then(|s| s.to_str()) == Some("toml") {
                GeneratorConfig::from_toml_file(config_path)?
            } else {
                GeneratorConfig::from_json_file(config_path)?
            }
        } else {
            GeneratorConfig::default()
        };

        // Apply CLI overrides
        config.generation.entity_count = entity_count;

        if let Some(output_path) = output {
            config.output.path = output_path.clone();
        }

        if let Some(seed_value) = seed {
            config.generation.seed = Some(seed_value);
        }

        if let Some(threads) = parallel {
            config.parallel.worker_threads = Some(threads);
        }

        // Determine output format (only Turtle and NTriples are supported)
        use rudof_generate::config::OutputFormat;
        config.output.format = match result_format {
            DataFormat::Turtle | DataFormat::TriG | DataFormat::N3 => OutputFormat::Turtle,
            _ => OutputFormat::NTriples,
        };

        // Get schema path
        let schema_path = match schema {
            InputSpec::Path(path) => path.clone(),
            InputSpec::Stdin => {
                bail!("Schema from stdin is not supported for data generation")
            }
            InputSpec::Url(url) => {
                bail!("Schema from URL is not supported yet: {}", url)
            }
            InputSpec::Str(s) => {
                bail!(
                    "Schema from string is not supported for data generation: {}",
                    s
                )
            }
        };

        // Create generator
        let mut generator = DataGenerator::new(config)?;

        // Load schema based on format
        match schema_format {
            GenerateSchemaFormat::Auto => {
                generator.load_schema_auto(&schema_path).await?;
            }
            GenerateSchemaFormat::ShEx => {
                generator.load_shex_schema(&schema_path).await?;
            }
            GenerateSchemaFormat::SHACL => {
                generator.load_shacl_schema(&schema_path).await?;
            }
        }

        // Generate data
        generator.generate().await?;

        Ok::<(), anyhow::Error>(())
    })?;

    Ok(())
}

fn cnv_sort_by_validate_result_map(
    s: &rudof_cli::sort_by_validate::SortByValidate,
) -> SortByResultShapeMap {
    match s {
        rudof_cli::sort_by_validate::SortByValidate::Node => SortByResultShapeMap::Node,
        rudof_cli::sort_by_validate::SortByValidate::Details => SortByResultShapeMap::Details,
    }
}

fn cnv_sort_by_validate_report(
    s: &rudof_cli::sort_by_validate::SortByValidate,
) -> SortByShaclValidationReport {
    match s {
        rudof_cli::sort_by_validate::SortByValidate::Node => SortByShaclValidationReport::Node,
        rudof_cli::sort_by_validate::SortByValidate::Details => {
            SortByShaclValidationReport::Details
        }
    }
}<|MERGE_RESOLUTION|>--- conflicted
+++ resolved
@@ -64,15 +64,6 @@
     let cli = Cli::parse_from(args);
 
     match &cli.command {
-<<<<<<< HEAD
-        Some(Command::Mcp {
-            host,
-            port,
-            route_name,
-        }) => {
-            // Run the MCP server
-            rudof_mcp::run_mcp(route_name, port, host)
-=======
         Some(Command::Compare {
             schema1,
             format1,
@@ -128,7 +119,14 @@
                 &config,
                 *force_overwrite,
             )
->>>>>>> 7c099d91
+        }
+        Some(Command::Mcp {
+            host,
+            port,
+            route_name,
+        }) => {
+            // Run the MCP server
+            rudof_mcp::run_mcp(route_name, port, host)
         }
         Some(Command::Service {
             service,
