--- conflicted
+++ resolved
@@ -1,6 +1,5 @@
 extern crate anyhow;
 use anyhow::*;
-<<<<<<< HEAD
 use std::path::PathBuf;
 
 use rudof_lib::{Rudof, RudofConfig};
@@ -13,22 +12,6 @@
     input_spec::InputSpec,
     node_selector::parse_node_selector,
     writer::get_writer,
-=======
-use iri_s::IriS;
-use prefixmap::IriRef;
-use shex_ast::ObjectValue;
-use shex_ast::shapemap::NodeSelector;
-use srdf::{NeighsRDF, ReaderMode};
-use std::result::Result::Ok;
-
-use std::{io::Write, path::PathBuf};
-
-use rudof_lib::{InputSpec, Rudof, RudofConfig, ShapeMapParser};
-
-use crate::data_format::DataFormat;
-use crate::{
-    ShowNodeMode, data::get_data_rudof, node_selector::parse_node_selector, writer::get_writer,
->>>>>>> 7c099d91
 };
 use crate::node_formatter::format_node_info_list;
 
