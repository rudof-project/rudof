--- conflicted
+++ resolved
@@ -1,104 +1,16 @@
-<<<<<<< HEAD
 use anyhow::Result;
 use iri_s::IriS;
 use rudof_lib::{
     InputSpec, Rudof, RudofConfig, data_format::DataFormat, data_utils::get_data_rudof,
 };
 use srdf::UmlConverter;
-=======
-// use clap::{Parser, Subcommand, ValueEnum};
-use iri_s::IriS;
-use rudof_lib::{InputSpec, Rudof, RudofConfig};
->>>>>>> 3aa008ed
 use srdf::rdf_visualizer::visual_rdf_graph::VisualRDFGraph;
 use srdf::{ImageFormat, RDFFormat, ReaderMode, UmlGenerationMode};
+use std::path::PathBuf;
 use std::path::PathBuf;
 
 use crate::result_data_format::ResultDataFormat;
 use crate::writer::get_writer;
-<<<<<<< HEAD
-=======
-use crate::{data_format::DataFormat, result_data_format::ResultDataFormat};
-use anyhow::{Result, bail};
-use iri_s::mime_type::MimeType;
-use srdf::UmlConverter;
-
-#[allow(clippy::too_many_arguments)]
-pub fn get_data_rudof(
-    rudof: &mut Rudof,
-    data: &Vec<InputSpec>,
-    data_format: &DataFormat,
-    base: &Option<IriS>,
-    endpoint: &Option<String>,
-    reader_mode: &ReaderMode,
-    config: &RudofConfig,
-    allow_no_data: bool,
-) -> Result<()> {
-    match (data.is_empty(), endpoint) {
-        (true, None) => {
-            if allow_no_data {
-                rudof.reset_data();
-                Ok(())
-            } else {
-                bail!("None of `data` or `endpoint` parameters have been specified for validation")
-            }
-        }
-        (false, None) => {
-            let rdf_format = data_format2rdf_format(data_format);
-            for d in data {
-                let data_reader = d.open_read(Some(data_format.mime_type()), "RDF data")?;
-                let base = get_base(d, config, base)?;
-                rudof.read_data(data_reader, &rdf_format, base.as_deref(), reader_mode)?;
-            }
-            Ok(())
-        }
-        (true, Some(endpoint)) => {
-            let (new_endpoint, _sparql) = rudof.get_endpoint(endpoint)?;
-            // rudof.add_endpoint(&endpoint, &endpoint, PrefixMap::new())?;
-            rudof.use_endpoint(new_endpoint.as_str())?;
-            Ok(())
-        }
-        (false, Some(_)) => {
-            bail!("Only one of 'data' or 'endpoint' supported at the same time at this moment")
-        }
-    }
-}
-
-pub fn data_format2rdf_format(data_format: &DataFormat) -> RDFFormat {
-    match data_format {
-        DataFormat::N3 => RDFFormat::N3,
-        DataFormat::NQuads => RDFFormat::NQuads,
-        DataFormat::NTriples => RDFFormat::NTriples,
-        DataFormat::RDFXML => RDFFormat::RDFXML,
-        DataFormat::TriG => RDFFormat::TriG,
-        DataFormat::Turtle => RDFFormat::Turtle,
-        DataFormat::JsonLd => RDFFormat::JsonLd,
-    }
-}
-
-pub fn get_base(
-    input: &InputSpec,
-    config: &RudofConfig,
-    base: &Option<IriS>,
-) -> Result<Option<String>> {
-    if let Some(base) = base {
-        Ok(Some(base.to_string()))
-    } else {
-        let base = match config.rdf_data_base() {
-            Some(base) => Some(base.to_string()),
-            None => {
-                if config.automatic_base() {
-                    let base = input.guess_base()?;
-                    Some(base)
-                } else {
-                    None
-                }
-            }
-        };
-        Ok(base)
-    }
-}
->>>>>>> 3aa008ed
 
 #[allow(clippy::too_many_arguments)]
 pub fn run_data(
