--- conflicted
+++ resolved
@@ -14,21 +14,6 @@
 name = "rudof"
 
 [dependencies]
-<<<<<<< HEAD
-shex_ast = { workspace = true }
-srdf = { workspace = true }
-prefixmap = { workspace = true }
-iri_s = { workspace = true }
-shapemap = { workspace = true }
-shacl_ast = { workspace = true }
-dctap = { workspace = true }
-shapes_converter = { workspace = true }
-shacl_validation = { workspace = true }
-sparql_service = { workspace = true }
-rudof_lib = { workspace = true }
-rudof_mcp = { workspace = true }
-
-=======
 anyhow.workspace = true 
 clap.workspace = true 
 clientele.workspace = true 
@@ -40,8 +25,9 @@
 rdf_config.workspace = true 
 regex.workspace = true
 rudof_generate.workspace = true
-rudof_lib.workspace = true 
->>>>>>> 7c099d91
+rudof_lib.workspace = true
+rudof_mcp.workspace = true
+
 serde.workspace = true
 serde_json.workspace = true 
 shacl_ast.workspace = true 
