use shacl_validation::shacl_processor::ShaclValidationMode;
// use shacl_validation::Subsetting;

use crate::TestSuiteError;
use crate::test;

const PATH: &str = "tests/data-shapes/data-shapes-test-suite/tests/core/complex/";

#[test]
<<<<<<< HEAD
#[ignore]
fn personexample() -> Result<(), TestSuiteError> {
=======
fn personexample() -> Result<(), Box<TestSuiteError>> {
>>>>>>> ab4653bd
    let path = format!("{}/{}.ttl", PATH, "personexample");
    // test(path, ShaclValidationMode::Native, Subsetting::None)
    test(path, ShaclValidationMode::Native)
}

#[test]
fn shacl_shacl_data_shapes() -> Result<(), Box<TestSuiteError>> {
    let path = format!("{}/{}.ttl", PATH, "shacl-shacl-data-shapes");
    // test(path, ShaclValidationMode::Native, Subsetting::None)
    test(path, ShaclValidationMode::Native)
}

#[test]
<<<<<<< HEAD
#[ignore]
fn shacl_shacl() -> Result<(), TestSuiteError> {
=======
fn shacl_shacl() -> Result<(), Box<TestSuiteError>> {
>>>>>>> ab4653bd
    let path = format!("{}/{}.ttl", PATH, "shacl-shacl");
    // test(path, ShaclValidationMode::Native, Subsetting::None)
    test(path, ShaclValidationMode::Native)
}<|MERGE_RESOLUTION|>--- conflicted
+++ resolved
@@ -7,12 +7,8 @@
 const PATH: &str = "tests/data-shapes/data-shapes-test-suite/tests/core/complex/";
 
 #[test]
-<<<<<<< HEAD
 #[ignore]
-fn personexample() -> Result<(), TestSuiteError> {
-=======
 fn personexample() -> Result<(), Box<TestSuiteError>> {
->>>>>>> ab4653bd
     let path = format!("{}/{}.ttl", PATH, "personexample");
     // test(path, ShaclValidationMode::Native, Subsetting::None)
     test(path, ShaclValidationMode::Native)
@@ -26,12 +22,8 @@
 }
 
 #[test]
-<<<<<<< HEAD
 #[ignore]
-fn shacl_shacl() -> Result<(), TestSuiteError> {
-=======
 fn shacl_shacl() -> Result<(), Box<TestSuiteError>> {
->>>>>>> ab4653bd
     let path = format!("{}/{}.ttl", PATH, "shacl-shacl");
     // test(path, ShaclValidationMode::Native, Subsetting::None)
     test(path, ShaclValidationMode::Native)
