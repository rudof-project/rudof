--- conflicted
+++ resolved
@@ -21,12 +21,8 @@
 }
 
 #[test]
-<<<<<<< HEAD
 #[ignore]
-fn shared() -> Result<(), TestSuiteError> {
-=======
 fn shared() -> Result<(), Box<TestSuiteError>> {
->>>>>>> ab4653bd
     let path = format!("{}/{}.ttl", PATH, "shared");
     // test(path, ShaclValidationMode::Native, Subsetting::None)
     test(path, ShaclValidationMode::Native)
