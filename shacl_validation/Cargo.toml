--- conflicted
+++ resolved
@@ -12,43 +12,22 @@
 edition.workspace = true
 
 [features]
-<<<<<<< HEAD
 rdf-star = ["srdf/rdf-star"]
-=======
-rdf-star = [ "srdf/rdf-star" ]
->>>>>>> 19087831
 
 [dependencies]
 api = { workspace = true }
-srdf = { workspace = true }
-shacl_ast = { workspace = true }
-<<<<<<< HEAD
-iri_s = { workspace = true }          # TODO: can this be removed?
+iri_s = { workspace = true }
 prefixmap = { workspace = true }
-sparql_service = { workspace = true } # TODO: is this a too strict of a dependency? (implementation level)
 
+serde = { version = "1.0", features = ["derive"] } # needed for the config thing
 thiserror = { workspace = true }                   # needed for the definition of errors
 lazy_static = "1"                                  # needed for the definition of the vocab
 const_format = "0.2"                               # needed for the definition of the vocab
 indoc = "2"                                        # needed for the definition of SPARQL queries
 clap = { workspace = true }                        # needed for creating the ValueEnums (ensuring compatibility with clap)
-serde = { version = "1.0", features = ["derive"] } # needed for the config thing
 serde_yml = { workspace = true }                   # needed for the config thing
-colored = { workspace = true }
-=======
-iri_s = { workspace = true } 
-prefixmap = { workspace = true }
-
-thiserror = { workspace = true } # needed for the definition of errors
-lazy_static = "1" # needed for the definition of the vocab
-const_format = "0.2" # needed for the definition of the vocab
-indoc = "2" # needed for the definition of SPARQL queries
-clap = { workspace = true } # needed for creating the ValueEnums (ensuring compatibility with clap)
-serde = { version = "1.0", features = ["derive"] } # needed for the config thing
-serde_yml = { workspace = true } # needed for the config thing
 colored = { workspace = true }
 
 [dev-dependencies]
 sparql_service = { workspace = true }
-oxrdf = { workspace = true }
->>>>>>> 19087831
+oxrdf = { workspace = true }