--- conflicted
+++ resolved
@@ -16,7 +16,6 @@
 shacl_ast = { workspace = true }
 iri_s = { workspace = true } # needed for defining IriS and vocabs
 
-<<<<<<< HEAD
 thiserror = "1.0.63" # needed for the definition of errors
 lazy_static = "1" # needed for the definition of the vocab
 const_format = "0.2" # needed for the definition of the vocab
@@ -24,15 +23,4 @@
 oxiri = "0.2.0-alpha.2" # TODO: can be removed? (needed for the use of the stores )
 clap = { workspace = true } # needed for creating the ValueEnums (ensuring compatibility with clap)
 serde = { version = "1.0", features = ["derive"] } # needed for the config thing
-serde_yml = "0.0.12" # needed for the config thing
-=======
-thiserror = "1.0.63"
-lazy_static = "1"
-const_format = "0.2"
-indoc = "2"
-oxrdf = { workspace = true, features = [ "oxsdatatypes" ] }
-oxiri = "0.2.0-alpha.2"
-clap = { workspace = true }
-serde = { version = "1.0", features = ["derive"] }
-serde_yml = "0.0.12"
->>>>>>> 9c77d141
+serde_yml = "0.0.12" # needed for the config thing