<<<<<<< HEAD
use api::model::rdf::Rdf;
=======
use std::fmt::Debug;

>>>>>>> 19087831
use shacl_ast::compiled::component::CompiledComponent;
use shacl_ast::compiled::component::MaxCount;
use shacl_ast::compiled::shape::CompiledShape;
use srdf::QuerySRDF;
use srdf::SRDFBasic;
use srdf::SRDF;

use crate::constraints::constraint_error::ConstraintError;
use crate::constraints::NativeValidator;
use crate::constraints::SparqlValidator;
use crate::constraints::Validator;
use crate::engine::native::NativeEngine;
use crate::engine::sparql::SparqlEngine;
use crate::engine::Engine;
use crate::focus_nodes::FocusNodes;
use crate::helpers::constraint::validate_native_with_strategy;
use crate::store::Store;
use crate::validation_report::result::ValidationResult;
use crate::value_nodes::FocusNodeIteration;
use crate::value_nodes::ValueNodes;
use crate::Subsetting;

impl<T: Triple> Validator<T> for MaxCount {
    fn validate(
        &self,
        component: &CompiledComponent<S>,
        shape: &CompiledShape<S>,
        _: &Store<S>,
        _: impl Engine<S>,
        value_nodes: &ValueNodes<S>,
        subsetting: &Subsetting,
    ) -> Result<Vec<ValidationResult>, ConstraintError> {
        let max_count = |targets: &FocusNodes<S>| targets.len() > self.max_count();
        validate_native_with_strategy(
            component,
            shape,
            value_nodes,
            FocusNodeIteration,
            max_count,
            subsetting,
        )
    }
}

<<<<<<< HEAD
impl<R: Rdf> NativeValidator<R> for MaxCount {
    fn validate_native(
        &self,
        component: &CompiledComponent<R>,
        shape: &CompiledShape<R>,
        store: &R,
=======
// TODO: is it necessary having a 'static?
impl<S: SRDF + Debug + 'static> NativeValidator<S> for MaxCount {
    fn validate_native(
        &self,
        component: &CompiledComponent<S>,
        shape: &CompiledShape<S>,
        store: &Store<S>,
>>>>>>> 19087831
        value_nodes: &ValueNodes<S>,
        subsetting: &Subsetting,
    ) -> Result<Vec<ValidationResult>, ConstraintError> {
        self.validate(
            component,
            shape,
            store,
            NativeEngine,
            value_nodes,
            subsetting,
        )
    }
}

impl<S: Sparql> SparqlValidator<S> for MaxCount {
    fn validate_sparql(
        &self,
        component: &CompiledComponent<S>,
        shape: &CompiledShape<S>,
        store: &Store<S>,
        value_nodes: &ValueNodes<S>,
        subsetting: &Subsetting,
    ) -> Result<Vec<ValidationResult>, ConstraintError> {
        self.validate(
            component,
            shape,
            store,
            SparqlEngine,
            value_nodes,
            subsetting,
        )
    }
}<|MERGE_RESOLUTION|>--- conflicted
+++ resolved
@@ -1,9 +1,4 @@
-<<<<<<< HEAD
 use api::model::rdf::Rdf;
-=======
-use std::fmt::Debug;
-
->>>>>>> 19087831
 use shacl_ast::compiled::component::CompiledComponent;
 use shacl_ast::compiled::component::MaxCount;
 use shacl_ast::compiled::shape::CompiledShape;
@@ -48,14 +43,6 @@
     }
 }
 
-<<<<<<< HEAD
-impl<R: Rdf> NativeValidator<R> for MaxCount {
-    fn validate_native(
-        &self,
-        component: &CompiledComponent<R>,
-        shape: &CompiledShape<R>,
-        store: &R,
-=======
 // TODO: is it necessary having a 'static?
 impl<S: SRDF + Debug + 'static> NativeValidator<S> for MaxCount {
     fn validate_native(
@@ -63,7 +50,6 @@
         component: &CompiledComponent<S>,
         shape: &CompiledShape<S>,
         store: &Store<S>,
->>>>>>> 19087831
         value_nodes: &ValueNodes<S>,
         subsetting: &Subsetting,
     ) -> Result<Vec<ValidationResult>, ConstraintError> {
