use std::fmt::Debug;

use indoc::formatdoc;
use shacl_ast::compiled::component::CompiledComponent;
use shacl_ast::compiled::component::MaxLength;
use shacl_ast::compiled::shape::CompiledShape;
use srdf::QuerySRDF;
use srdf::SRDF;

use crate::constraints::constraint_error::ConstraintError;
use crate::constraints::NativeValidator;
use crate::constraints::SparqlValidator;
use crate::helpers::constraint::validate_native_with_strategy;
use crate::helpers::constraint::validate_sparql_ask;
use crate::store::Store;
use crate::validation_report::result::ValidationResult;
use crate::value_nodes::ValueNodeIteration;
use crate::value_nodes::ValueNodes;
use crate::Subsetting;

<<<<<<< HEAD
impl<R: Rdf> NativeValidator<R> for MaxLength {
    fn validate_native<'a>(
=======
impl<S: SRDF + Debug + 'static> NativeValidator<S> for MaxLength {
    fn validate_native(
>>>>>>> 19087831
        &self,
        component: &CompiledComponent<S>,
        shape: &CompiledShape<S>,
        _: &Store<S>,
        value_nodes: &ValueNodes<S>,
        subsetting: &Subsetting,
    ) -> Result<Vec<ValidationResult>, ConstraintError> {
        let max_length = |value_node: &S::Term| {
            if S::term_is_bnode(value_node) {
                true
            } else {
                let string_representation = match S::term_as_string(value_node) {
                    Some(string_representation) => string_representation,
                    None => S::iri2iri_s(S::term_as_iri(value_node).unwrap()).to_string(),
                };
                string_representation.len() > self.max_length() as usize
            }
        };

        validate_native_with_strategy(
            component,
            shape,
            value_nodes,
            ValueNodeIteration,
            max_length,
            subsetting,
        )
    }
}

impl<S: Sparql> SparqlValidator<S> for MaxLength {
    fn validate_sparql(
        &self,
        component: &CompiledComponent<S>,
        shape: &CompiledShape<S>,
        store: &Store<S>,
        value_nodes: &ValueNodes<S>,
        subsetting: &Subsetting,
    ) -> Result<Vec<ValidationResult>, ConstraintError> {
        let max_length_value = self.max_length();

        let query = |value_node: &S::Term| {
            formatdoc! {
                " ASK {{ FILTER (STRLEN(str({})) <= {}) }} ",
                value_node, max_length_value
            }
        };

        validate_sparql_ask(component, shape, store, value_nodes, query, subsetting)
    }
}<|MERGE_RESOLUTION|>--- conflicted
+++ resolved
@@ -18,13 +18,8 @@
 use crate::value_nodes::ValueNodes;
 use crate::Subsetting;
 
-<<<<<<< HEAD
-impl<R: Rdf> NativeValidator<R> for MaxLength {
-    fn validate_native<'a>(
-=======
 impl<S: SRDF + Debug + 'static> NativeValidator<S> for MaxLength {
     fn validate_native(
->>>>>>> 19087831
         &self,
         component: &CompiledComponent<S>,
         shape: &CompiledShape<S>,
