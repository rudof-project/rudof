--- conflicted
+++ resolved
@@ -19,38 +19,23 @@
 pub trait Validator<S: SRDFBasic + Debug> {
     fn validate(
         &self,
-<<<<<<< HEAD
-        component: &CompiledComponent<R>,
-        shape: &CompiledShape<R>,
-        store: &R,
-        engine: impl Engine<R>,
-        value_nodes: &ValueNodes<R>,
-=======
         component: &CompiledComponent<S>,
         shape: &CompiledShape<S>,
         store: &Store<S>,
         engine: impl Engine<S>,
         value_nodes: &ValueNodes<S>,
         subsetting: &Subsetting,
->>>>>>> 19087831
     ) -> Result<Vec<ValidationResult>, ConstraintError>;
 }
 
 pub trait NativeValidator<S: SRDF> {
     fn validate_native(
         &self,
-<<<<<<< HEAD
-        component: &CompiledComponent<RS>,
-        shape: &CompiledShape<R>,
-        store: &R,
-        value_nodes: &ValueNodes<R>,
-=======
         component: &CompiledComponent<S>,
         shape: &CompiledShape<S>,
         store: &Store<S>,
         value_nodes: &ValueNodes<S>,
         subsetting: &Subsetting,
->>>>>>> 19087831
     ) -> Result<Vec<ValidationResult>, ConstraintError>;
 }
 
