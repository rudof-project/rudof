use std::fmt::Debug;

use shacl_ast::compiled::node_shape::CompiledNodeShape;
use shacl_ast::compiled::property_shape::CompiledPropertyShape;
use shacl_ast::compiled::shape::CompiledShape;
use srdf::SRDFBasic;

use crate::engine::Engine;
use crate::focus_nodes::FocusNodes;
use crate::store::Store;
use crate::validate_error::ValidateError;
use crate::validation_report::result::ValidationResult;
use crate::value_nodes::ValueNodes;
<<<<<<< HEAD
use api::model::rdf::Rdf;
use shacl_ast::compiled::node_shape::CompiledNodeShape;
use shacl_ast::compiled::property_shape::CompiledPropertyShape;
use shacl_ast::compiled::shape::CompiledShape;
use srdf::SRDFBasic;
use std::fmt::Debug;
=======
use crate::Subsetting;
>>>>>>> 19087831

/// Validate RDF data using SHACL
pub trait Validate<R: Rdf> {
    fn validate(
        &self,
<<<<<<< HEAD
        store: &R,
        runner: &dyn Engine<R>,
        targets: Option<&FocusNodes<R>>,
=======
        store: &Store<S>,
        runner: &dyn Engine<S>,
        targets: Option<&FocusNodes<S>>,
        subsetting: &Subsetting,
>>>>>>> 19087831
    ) -> Result<Vec<ValidationResult>, ValidateError>;
}

impl<R: Rdf> Validate<S> for CompiledShape<R> {
    fn validate(
        &self,
<<<<<<< HEAD
        store: &R,
        runner: &dyn Engine<R>,
        targets: Option<&FocusNodes<R>>,
=======
        store: &Store<S>,
        runner: &dyn Engine<S>,
        targets: Option<&FocusNodes<S>>,
        subsetting: &Subsetting,
>>>>>>> 19087831
    ) -> Result<Vec<ValidationResult>, ValidateError> {
        // 0.
        if *self.is_deactivated() {
            // skipping because it is deactivated
            return Ok(Vec::default());
        }

        // 1.
        let focus_nodes = match targets {
            Some(targets) => targets,
            None => &self.focus_nodes(store, runner),
        };

        // 2. Second we compute the ValueNodes; that is, the set of nodes that
        //    are going to be used during the validation stages. This set of
        //    nodes is obtained from the set of focus nodes
        let value_nodes = self.value_nodes(store, focus_nodes, runner);

        // 3.
        let component_validation_results = self.components().iter().flat_map(|component| {
            runner.evaluate(store, self, component, &value_nodes, subsetting)
        });

        // 4. After validating the constraints that are defined in the current
        //    Shape, it is important to also perform the validation over those
        //    nested PropertyShapes. The thing is that the validation needs to
        //    occur over the focus_nodes that have been computed for the current
        //    shape
        let property_shapes_validation_results = self
            .property_shapes()
            .iter()
            .flat_map(|shape| shape.validate(store, runner, Some(&focus_nodes), subsetting));

        // 5.
        let validation_results = component_validation_results
            .chain(property_shapes_validation_results)
            .flatten()
            .collect();

        Ok(validation_results)
    }
}

<<<<<<< HEAD
pub trait FocusNodesOps<R: Rdf> {
    fn focus_nodes(&self, store: &R, runner: &dyn Engine<R>) -> FocusNodes<R>;
}

impl<R: Rdf> FocusNodesOps<R> for CompiledShape<R> {
    fn focus_nodes(&self, store: &R, runner: &dyn Engine<R>) -> FocusNodes<R> {
=======
pub trait FocusNodesOps<S: SRDFBasic> {
    fn focus_nodes(&self, store: &Store<S>, runner: &dyn Engine<S>) -> FocusNodes<S>;
}

impl<S: SRDFBasic> FocusNodesOps<S> for CompiledShape<S> {
    fn focus_nodes(&self, store: &Store<S>, runner: &dyn Engine<S>) -> FocusNodes<S> {
>>>>>>> 19087831
        runner
            .focus_nodes(store, self, self.targets())
            .expect("Failed to retrieve focus nodes")
    }
}

pub trait ValueNodesOps<R: Rdf> {
    fn value_nodes(
        &self,
<<<<<<< HEAD
        store: &R,
        focus_nodes: &FocusNodes<R>,
        runner: &dyn Engine<R>,
    ) -> ValueNodes<R>;
=======
        store: &Store<S>,
        focus_nodes: &FocusNodes<S>,
        runner: &dyn Engine<S>,
    ) -> ValueNodes<S>;
>>>>>>> 19087831
}

impl<S: SRDFBasic> ValueNodesOps<S> for CompiledShape<S> {
    fn value_nodes(
        &self,
        store: &Store<S>,
        focus_nodes: &FocusNodes<S>,
        runner: &dyn Engine<S>,
    ) -> ValueNodes<S> {
        match self {
            CompiledShape::NodeShape(ns) => ns.value_nodes(store, focus_nodes, runner),
            CompiledShape::PropertyShape(ps) => ps.value_nodes(store, focus_nodes, runner),
        }
    }
}

impl<S: SRDFBasic> ValueNodesOps<S> for CompiledNodeShape<S> {
    fn value_nodes(
        &self,
        _: &Store<S>,
        focus_nodes: &FocusNodes<S>,
        _: &dyn Engine<S>,
    ) -> ValueNodes<S> {
        let value_nodes = focus_nodes.iter().map(|focus_node| {
            (
                focus_node.clone(),
                FocusNodes::new(std::iter::once(focus_node.clone())),
            )
        });
        ValueNodes::new(value_nodes)
    }
}

impl<S: SRDFBasic> ValueNodesOps<S> for CompiledPropertyShape<S> {
    fn value_nodes(
        &self,
        store: &Store<S>,
        focus_nodes: &FocusNodes<S>,
        runner: &dyn Engine<S>,
    ) -> ValueNodes<S> {
        let value_nodes = focus_nodes.iter().filter_map(|focus_node| {
            runner
                .path(store, self, focus_node)
                .ok()
                .map(|targets| (focus_node.clone(), targets))
        });
        ValueNodes::new(value_nodes)
    }
}<|MERGE_RESOLUTION|>--- conflicted
+++ resolved
@@ -11,47 +11,26 @@
 use crate::validate_error::ValidateError;
 use crate::validation_report::result::ValidationResult;
 use crate::value_nodes::ValueNodes;
-<<<<<<< HEAD
-use api::model::rdf::Rdf;
-use shacl_ast::compiled::node_shape::CompiledNodeShape;
-use shacl_ast::compiled::property_shape::CompiledPropertyShape;
-use shacl_ast::compiled::shape::CompiledShape;
-use srdf::SRDFBasic;
-use std::fmt::Debug;
-=======
 use crate::Subsetting;
->>>>>>> 19087831
 
 /// Validate RDF data using SHACL
 pub trait Validate<R: Rdf> {
     fn validate(
         &self,
-<<<<<<< HEAD
-        store: &R,
-        runner: &dyn Engine<R>,
-        targets: Option<&FocusNodes<R>>,
-=======
         store: &Store<S>,
         runner: &dyn Engine<S>,
         targets: Option<&FocusNodes<S>>,
         subsetting: &Subsetting,
->>>>>>> 19087831
     ) -> Result<Vec<ValidationResult>, ValidateError>;
 }
 
 impl<R: Rdf> Validate<S> for CompiledShape<R> {
     fn validate(
         &self,
-<<<<<<< HEAD
-        store: &R,
-        runner: &dyn Engine<R>,
-        targets: Option<&FocusNodes<R>>,
-=======
         store: &Store<S>,
         runner: &dyn Engine<S>,
         targets: Option<&FocusNodes<S>>,
         subsetting: &Subsetting,
->>>>>>> 19087831
     ) -> Result<Vec<ValidationResult>, ValidateError> {
         // 0.
         if *self.is_deactivated() {
@@ -95,21 +74,12 @@
     }
 }
 
-<<<<<<< HEAD
-pub trait FocusNodesOps<R: Rdf> {
-    fn focus_nodes(&self, store: &R, runner: &dyn Engine<R>) -> FocusNodes<R>;
-}
-
-impl<R: Rdf> FocusNodesOps<R> for CompiledShape<R> {
-    fn focus_nodes(&self, store: &R, runner: &dyn Engine<R>) -> FocusNodes<R> {
-=======
 pub trait FocusNodesOps<S: SRDFBasic> {
     fn focus_nodes(&self, store: &Store<S>, runner: &dyn Engine<S>) -> FocusNodes<S>;
 }
 
 impl<S: SRDFBasic> FocusNodesOps<S> for CompiledShape<S> {
     fn focus_nodes(&self, store: &Store<S>, runner: &dyn Engine<S>) -> FocusNodes<S> {
->>>>>>> 19087831
         runner
             .focus_nodes(store, self, self.targets())
             .expect("Failed to retrieve focus nodes")
@@ -119,17 +89,10 @@
 pub trait ValueNodesOps<R: Rdf> {
     fn value_nodes(
         &self,
-<<<<<<< HEAD
-        store: &R,
-        focus_nodes: &FocusNodes<R>,
-        runner: &dyn Engine<R>,
-    ) -> ValueNodes<R>;
-=======
         store: &Store<S>,
         focus_nodes: &FocusNodes<S>,
         runner: &dyn Engine<S>,
     ) -> ValueNodes<S>;
->>>>>>> 19087831
 }
 
 impl<S: SRDFBasic> ValueNodesOps<S> for CompiledShape<S> {
