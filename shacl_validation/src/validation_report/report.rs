use std::fmt;

use srdf::SRDFBasic;
use srdf::SRDF;

use crate::helper::srdf::get_objects_for;

use super::result::ValidationResult;
use super::result::ValidationResults;
use super::validation_report_error::ReportError;

pub struct ValidationReport<S: SRDFBasic> {
    conforms: bool,
    results: Vec<ValidationResult<S>>,
}

impl<S: SRDFBasic> ValidationReport<S> {
    pub fn conforms(&self) -> bool {
        self.conforms
    }

<<<<<<< HEAD
    pub fn results_size(&self) -> usize {
        self.results.len()
=======
    pub fn results(&self) -> &Vec<ValidationResult<S>> {
        &self.results
>>>>>>> 392f3aa8
    }

    pub(crate) fn add_result(&mut self, result: ValidationResult<S>) {
        if self.conforms {
            self.conforms = false; // we add a result --> make the Report non-conformant
        }
        self.results.push(result)
    }

    pub(crate) fn add_results(&mut self, results: ValidationResults<S>) {
        let mut results = results.into_iter().peekable();
        if self.conforms && results.peek().is_some() {
            self.conforms = false; // we add a result --> make the Report non-conformant
        }
        self.results.extend(results)
    }
}

impl<S: SRDF> ValidationReport<S> {
    pub fn parse(store: &S, subject: S::Term) -> Result<Self, ReportError> {
        let mut report = ValidationReport::<S>::default();
        let predicate = S::iri_s2iri(&shacl_ast::SH_RESULT);
        for result in get_objects_for(store, &subject, &predicate)? {
            report.add_result(ValidationResult::parse(store, &result)?);
        }
        Ok(report)
    }
}

impl<S: SRDFBasic> Default for ValidationReport<S> {
    fn default() -> Self {
        ValidationReport {
            conforms: true,
            results: Vec::new(),
        }
    }
}

impl<S: SRDFBasic> PartialEq for ValidationReport<S> {
    fn eq(&self, other: &Self) -> bool {
        if self.conforms != other.conforms {
            return false;
        }
        if self.results.len() != other.results.len() {
            return false;
        }
        true
    }
}

impl<S: SRDFBasic> fmt::Display for ValidationReport<S> {
    fn fmt(&self, f: &mut fmt::Formatter) -> fmt::Result {
        writeln!(f, "Validation Report: [")?;
        writeln!(f, "\tconforms: {},", self.conforms)?;
        writeln!(f, "\tresult:")?;
        for result in &self.results {
            writeln!(f, "\t\t[")?;
            if let Some(term) = &result.focus_node() {
                writeln!(f, "\t\t\tfocus_node: {},", term)?;
            }
            if let Some(term) = &result.result_path() {
                writeln!(f, "\t\t\tresult_path: {},", term)?;
            }
            if let Some(term) = &result.result_severity() {
                writeln!(f, "\t\t\tresult_severity: {},", term)?;
            }
            if let Some(term) = &result.source_constraint_component() {
                writeln!(f, "\t\t\tsource_constraint_component: {},", term)?;
            }
            if let Some(term) = &result.source_shape() {
                writeln!(f, "\t\t\tsource_shape: {},", term)?;
            }
            if let Some(term) = &result.value() {
                writeln!(f, "\t\t\tvalue: {},", term)?;
            }
            writeln!(f, "\t\t],")?;
        }
        writeln!(f, "]")
    }
}<|MERGE_RESOLUTION|>--- conflicted
+++ resolved
@@ -19,13 +19,8 @@
         self.conforms
     }
 
-<<<<<<< HEAD
-    pub fn results_size(&self) -> usize {
-        self.results.len()
-=======
     pub fn results(&self) -> &Vec<ValidationResult<S>> {
         &self.results
->>>>>>> 392f3aa8
     }
 
     pub(crate) fn add_result(&mut self, result: ValidationResult<S>) {
